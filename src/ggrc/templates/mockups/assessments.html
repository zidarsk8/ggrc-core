<!DOCTYPE html>

<html lang="en">

<head>
	
	<meta charset="utf-8">
	<meta http-equiv="X-UA-Compatible" content="IE=edge">
	
	<title>Governance, Risk and Compliance - Mockups</title>
	
	<link rel="stylesheet" href="/static/dashboard.css" type="text/css" media="screen" title="no title" charset="utf-8" />
	
</head>
<body>

  <header class="header main">
    <div class="header-bar">
      <div class="container-fluid">
        <div class="row-fluid">
          <div class="span12">
            <div class="logo pull-left">
              <a href="/dashboard">Company GRC</a>
            </div>
            <ul class="menu">
              <li class="black-link">
                <a id="page-help" href="javascript://" data-toggle="modal-ajax" data-modal-type="helpform" data-help-slug="help">
                  <i class="grcicon-help"></i>
                  <span>Help</span>
                </a>
              </li>
              <li class="user dropdown dropdown-black black-link">
                <a class="dropdown-toggle" href="#" data-toggle="dropdown" role="button">
                  <i class="grcicon-user"></i>
                  <span>user@example.com</span>
                  <i class="grcicon-carot-white"></i>
                </a>
                <ul class="dropdown-menu" aria-labelledby="drop1" role="menu">
                  <li class="show-role">
                    <i class="grcicon-role-white"></i>
                    Role: gGRC Admin
                  </li>
                  <li>
                    <a href="/dashboard">
                      <i class="grcicon-dashboard"></i>
                      My Work (gGRC Admin)
                    </a>
                  </li>
                  <li>
                    <a href="/admin">
                      <i class="grcicon-admin"></i>
                      Admin Dashboard
                    </a>
                  </li>
                  <li>
                    <a class="clear-display-settings" href="#" tabindex="-1">
                      <i class="grcicon-desktop"></i>
                      Reset Layout to Default
                    </a>
                  </li>
                  <li>
                    <a class="set-display-settings-default" href="#" tabindex="-1">
                      <i class="grcicon-desktop"></i>
                      Set Layout as Default
                    </a>
                  </li>
                  <li>
                    <a href="#" tabindex="-1">
                      <i class="grcicon-logout"></i>
                      Logout
                    </a>
                  </li>
                </ul>
              </li>
            </ul>
          </div>
        </div>
      </div>
    </div>
  </header>
  
  <div class="area program">
    <div class="header-content">
      <div class="row-fluid">
        <div id="page-header" class="span9">
          <h1 class="programs">
            <div class="grcobject programs" rel="tooltip" data-placement="bottom" title="Program">
              <i class="grcicon-program"></i>
            </div>
            <span>
              <strong>Program:</strong>
            </span>
            ISO 27001 Program
            <span class="private">
              <i class="grcicon-private" rel="tooltip" title="Private"></i>
            </span>
          </h1>
        </div>
      </div>
    </div>
    
    <section class="content">
      <div class="clearfix">
        
        <div class="inner-nav">
          <div class="object-nav">
            <ul class="nav internav program cms_controllers_inner_nav ui-sortable">
              <li class="active">
                <a href="#info_widget">
                  <div class="oneline">
                    <i class="grcicon-info"></i>
                    Program Info
                  </div>
                </a>
                <div class="drag"></div>
              </li>
              <li>
                <a href="#market_widget">
                  <div class="oneline">
                    <i class="grcicon-market-color"></i>
                    Markets (3)
                  </div>
                </a>
                <div class="drag"></div>
              </li>
              <li>
                <a href="#control_widget">
                  <div class="oneline">
                    <i class="grcicon-control-color"></i>
                    Controls (4)
                  </div>
                </a>
                <div class="drag"></div>
              </li>
              <li>
                <a href="#assessment_widget">
                  <div class="oneline">
                    <i class="grcicon-assessment-color"></i>
                    Assessment List (<strong id="assessmentCountObjectNav">1</strong>)
                  </div>
                </a>
                <div class="drag"></div>
              </li>
              <li>
                <a href="#process_widget">
                  <div class="oneline">
                    <i class="grcicon-process-color"></i>
<<<<<<< HEAD
                    Processes (1)
=======
                    Processes (3)
>>>>>>> aeabc274
                  </div>
                </a>
                <div class="drag"></div>
              </li>
              <li>
                <a href="#facility_widget">
                  <div class="oneline">
                    <i class="grcicon-facility-color"></i>
<<<<<<< HEAD
                    Facilities (1)
=======
                    Facilities (3)
>>>>>>> aeabc274
                  </div>
                </a>
                <div class="drag"></div>
              </li>
              <li>
                <a href="#authorization_widget">
                  <div class="oneline">
                    <i class="grcicon-authorization-color"></i>
                    Authorizations (2)
                  </div>
                </a>
                <div class="drag"></div>
              </li>
              <li>
                <a href="#regulation_widget">
                  <div class="oneline">
                    <i class="grcicon-regulation-color"></i>
<<<<<<< HEAD
                    Regulations (1)
=======
                    Regulations (3)
>>>>>>> aeabc274
                  </div>
                </a>
                <div class="drag"></div>
              </li>
              <li>
                <a href="#audit_widget">
                  <div class="oneline">
                    <i class="grcicon-audit-color"></i>
<<<<<<< HEAD
                    Audits (0)
=======
                    Audits BETA (7)
>>>>>>> aeabc274
                  </div>
                </a>
                <div class="drag"></div>
              </li>
              <li>
                <a href="#contract_widget">
                  <div class="oneline">
                    <i class="grcicon-contract-color"></i>
                    Contracts (0)
                  </div>
                </a>
                <div class="drag"></div>
              </li>
              <li>
                <a href="#policy_widget">
                  <div class="oneline">
                    <i class="grcicon-policy-color"></i>
                    Policies (0)
                  </div>
                </a>
                <div class="drag"></div>
              </li>
              <li>
                <a href="#standard_widget">
                  <div class="oneline">
                    <i class="grcicon-standard-color"></i>
                    Standards (0)
                  </div>
                </a>
                <div class="drag"></div>
              </li>
              <li>
                <a href="#objective_widget">
                  <div class="oneline">
                    <i class="grcicon-objective-color"></i>
<<<<<<< HEAD
                    Objectives (0)
=======
                    Objectives (10)
>>>>>>> aeabc274
                  </div>
                </a>
                <div class="drag"></div>
              </li>
              <li>
                <a href="#person_widget">
                  <div class="oneline">
                    <i class="grcicon-person-color"></i>
<<<<<<< HEAD
                    People (0)
=======
                    People (14)
>>>>>>> aeabc274
                  </div>
                </a>
                <div class="drag"></div>
              </li>
              <li>
                <a href="#org_group_widget">
                  <div class="oneline">
                    <i class="grcicon-org_group-color"></i>
<<<<<<< HEAD
                    Org Groups (0)
=======
                    Org Groups (12)
>>>>>>> aeabc274
                  </div>
                </a>
                <div class="drag"></div>
              </li>
              <li>
                <a href="#systems_widget">
                  <div class="oneline">
                    <i class="grcicon-system-color"></i>
<<<<<<< HEAD
                    Systems (0)
=======
                    Systems (11)
>>>>>>> aeabc274
                  </div>
                </a>
                <div class="drag"></div>
              </li>
              <li>
                <a href="#data_asset_widget">
                  <div class="oneline">
                    <i class="grcicon-data_asset-color"></i>
<<<<<<< HEAD
                    Data Assets (0)
=======
                    Data Assets (6)
>>>>>>> aeabc274
                  </div>
                </a>
                <div class="drag"></div>
              </li>
              <li>
                <a href="#product_widget">
                  <div class="oneline">
                    <i class="grcicon-product-color"></i>
<<<<<<< HEAD
                    Products (0)
=======
                    Products (7)
>>>>>>> aeabc274
                  </div>
                </a>
                <div class="drag"></div>
              </li>
              <li>
                <a href="#project_widget">
                  <div class="oneline">
                    <i class="grcicon-project-color"></i>
<<<<<<< HEAD
                    Projects (0)
=======
                    Projects (9)
>>>>>>> aeabc274
                  </div>
                </a>
                <div class="drag"></div>
              </li>
            </ul>
            <a href="#regulation_widget" class="add-more-objects">
              <div class="oneline">
                Show all...
              </div>
            </a>
          </div>
        </div>
        
        <div class="object-area" style="margin-left: 200px;">
          <div id="show_columns" class="column-set">
            <div id="middle_column" class="widget-area ui-sortable">

              <!-- Widget: Program Info -->
              <section class="widget programs widget-active" id="info_widget">
                <header class="header">
                  <div class="row-fluid">
                    <div class="span9">
                      <h2>
                        <i class="grcicon-info"></i>
                        Program Info
                        <span class="object_count">
                          </span>
                        <span class="explanation"></span>
                      </h2>
                    </div>
                    <div class="span3">
                      <div class="widget-action pull-right widget-showhide" rel="tooltip" title="Expand / Collapse">
                        <a class="active" href="javascript://"></a>
                      </div>
                      <div class="widget-action pull-right widget-action-help">
                        <a data-placement="top" data-toggle="modal-ajax" data-modal-type="helpform" data-help-slug="info" href="javascript://" rel="tooltip" data-original-title="Help">
                          <i class="grcicon-help-black"></i>
                        </a>
                      </div>
                    </div>
                  </div>
                </header>
                <section class="content">
                  <section class="info">
                    <div class="row-fluid">
                      <div class="span6">
                        <h3>ISO 27001 Program</h3>
                      </div>
                      <div class="span6">&nbsp;</div>
                    </div>
                    
                    <div class="row-fluid">
                      <div class="span6">
                        <div class="rtf-block">
                          <p><b>ISO/IEC 27001</b>, part of the growing&nbsp;<a href="http://en.wikipedia.org/wiki/ISO/IEC_27000-series">ISO/IEC 27000 family of standards</a>, is an&nbsp;<a href="http://en.wikipedia.org/wiki/Information_security_management_system">information security management system</a>&nbsp;(ISMS) standard published in October 2005 by the&nbsp;<a href="http://en.wikipedia.org/wiki/International_Organization_for_Standardization">International Organization for Standardization</a>&nbsp;(ISO) and the&nbsp;<a href="http://en.wikipedia.org/wiki/International_Electrotechnical_Commission">International Electrotechnical Commission</a>&nbsp;(IEC). Its full name is&nbsp;<i>ISO/IEC 27001:2005 – Information technology – Security techniques – Information security management systems – Requirements</i>.</p>
                          <p>ISO/IEC 27001 formally specifies a management system that is intended to bring information security under explicit management control. Being a formal specification means that it mandates specific requirements. Organizations that claim to have adopted ISO/IEC 27001 can therefore be formally audited and certified compliant with the standard (more below).</p>
                        </div>
                      </div>
                      <div class="span6">
                        <div class="row-fluid">
                          <div>   
                            <p>
                              <strong>Owner:</strong><br>
                              <a href="/people/1">ken@reciprocitylabs.com</a><br>
                              <a href="/people/1">liz@reciprocitylabs.com</a>
                            </p>
                          </div>
                          <div>
                            <p>
                              <strong>Contact</strong>
                              <br>
                              <a href="/people/10">ken@reciprocitylabs.com</a>
                            </p>
                          </div>
                        </div>
                      </div>
                    </div>
                    
                    <div class="row-fluid">
                      <div class="span6">
                        <div class="rtf-block">
                          <strong>Notes</strong>
                          <br>
                          <h4 class="no-data">No notes available</h4>
                        </div>
                      </div>
                      <div class="span6">
                        <p>
                          <strong>Program URL</strong>
                        </p>
                        <p>
                          <strong>Reference URL</strong>
                        </p>
                      </div>
                    </div>
                    
                    <div class="row-fluid">
                      <div class="span12">
                        <div class="info-expand">
                          <a class="show-hidden-fields info-show-hide" href="#">
                            <span class="out">
                              <i class="grcicon-show"></i>
                              Show 
                            </span>
                            <span class="in">
                              <i class="grcicon-hide"></i>
                              Hide
                            </span>
                            Advanced
                            <span class="hidden-fields out">
                              Code, Effective Date, Stop Date, State
                            </span>
                          </a>
                        </div>
                      </div>
                    </div>
                
                    <div class="hidden-fields-area" style="display:none;">
                      <div class="row-fluid">
                        <div class="span4">
                          <p>
                            <strong>Code</strong>
                            <br>
                            <span>ISO</span>
                          </p>
                        </div>
                        <div class="span4">
                          <p>
                            <strong>Effective Date</strong>
                          </p>
                        </div>
                        <div class="span4">
                          <p>
                            <strong>Stop Date</strong>
                          </p>
                        </div>
                      </div>
                      <div class="row-fluid">
                        <div class="span4">
                          <p>
                            <strong>State</strong>
                          </p>
                        </div>
                      </div>
                    </div>
                    
                    <div class="info-widget-footer">
                      <p class="pull-right">
                        <a href="javascript://" class="info-edit" data-toggle="modal-ajax-form" data-object-plural="programs" data-object-singular="Program" data-modal-reset="reset" data-modal-class="modal-wide" title="Edit " data-object-id="page">
                          <i class="grcicon-edit"></i>
                          <span>Edit </span>
                        </a>
                      </p>
                      <p>
                        <small>
                          <em>
                            Created at 11/04/2013 06:25:53pm PST
                            <br>
                            Modified by <a href="/people/13"><span class="person-tooltip-trigger" data-placement="top">jeff@reciprocitylabs.com</span></a> on 11/05/2013 02:34:41pm PST
                          </em>
                        </small>
                      </p>
                    </div>
                  </section>
                </section>
              </section>

              <!-- Widget: Markets -->
              <section class="widget business" id="market_widget" style="display:none;">
                <header class="header">
                  <div class="row-fluid">
                    <div class="span9">
                      <h2>
                        <i class="grcicon-market-color"></i>
                        Mapped Markets
                        <span class="object_count">(3)</span>
                        <span class="explanation"></span>
                      </h2>
                    </div>
                    <div class="span3">
                      <div class="widget-action pull-right widget-showhide" rel="tooltip" title="Expand / Collapse">
                        <a class="active" href="javascript://"></a>
                      </div>
                      <div class="widget-action pull-right widget-action-help">
                        <a data-placement="top" data-toggle="modal-ajax" data-modal-type="helpform" data-help-slug="info" href="javascript://" rel="tooltip" data-original-title="Help">
                          <i class="grcicon-help-black"></i>
                        </a>
                      </div>
                    </div>
                  </div>
                </header>
                <section class="content">
                  <ul class="tree-structure new-tree">
                    <li class="tree-item governance">
                      <div class="item-main">
                        <a href="javascript://" class="openclose">
                          <div class="row-fluid">
                            <div class="span10">
                              <div class="item-data">
                                <div class="tree-title-area">
                                  <i class="grcicon-market-color"></i>
                                  Europe Market
                                </div>
                              </div>
                            </div>
                            <div class="span1">
                              <div class="counter">
                              </div>
                            </div>
                            <div class="span1">
                              <div class="counter">
                              </div>
                            </div>
                          </div>
                        </a>
                      </div>
                      <div class="tier-2-info item-content">
                        <div class="tier-2-info-content">
                          <div class="row-fluid">
                            <div class="span6">
                              <a href="#" class="info-action">
                                View Market
                                <i class="grcicon-goto"></i>
                              </a>
                            </div>
                            <div class="span6">
                              <a href="#" class="info-action unmap pull-right">
                                <span class="result"></span>
                                <i class="grcicon-remove"></i>
                                Unmap
                              </a>
                            </div>
                          </div>
                          
                          <div class="row-fluid">
                            <div class="span6">
                              <p>
                                <strong>Owner:</strong>
                                <br>
                                <a href="#">liz@reciprocitylabs.com</a>
                              </p>
                            </div>
                            <div class="span6">
                              <p>
                                <strong>Contact</strong>
                                <br>
                                <a href="#">liz@reciprocitylabs.com</a>
                              </p>
                            </div>
                          </div>
                        </div>
                      </div>
                    </li>
                    <li class="tree-item governance">
                      <div class="item-main">
                        <a href="javascript://" class="openclose">
                          <div class="row-fluid">
                            <div class="span10">
                              <div class="item-data">
                                <div class="tree-title-area">
                                  <i class="grcicon-market-color"></i>
                                  North America Market
                                </div>
                              </div>
                            </div>
                            <div class="span1">
                              <div class="counter">
                              </div>
                            </div>
                            <div class="span1">
                              <div class="counter">
                              </div>
                            </div>
                          </div>
                        </a>
                      </div>
                      <div class="tier-2-info item-content">
                        <div class="tier-2-info-content">
                          <div class="row-fluid">
                            <div class="span6">
                              <a href="#" class="info-action">
                                View Market
                                <i class="grcicon-goto"></i>
                              </a>
                            </div>
                            <div class="span6">
                              <a href="#" class="info-action unmap pull-right">
                                <span class="result"></span>
                                <i class="grcicon-remove"></i>
                                Unmap
                              </a>
                            </div>
                          </div>
                          
                          <div class="row-fluid">
                            <div class="span6">
                              <p>
                                <strong>Owner:</strong>
                                <br>
                                <a href="#">liz@reciprocitylabs.com</a>
                              </p>
                            </div>
                            <div class="span6">
                              <p>
                                <strong>Contact</strong>
                                <br>
                                <a href="#">jeff@reciprocitylabs.com</a>
                              </p>
                            </div>
                          </div>
                        </div>
                      </div>
                    </li>
<<<<<<< HEAD
                  </ul>
                </section>
              </section>

              <!-- Widget: Controls -->
              <section class="widget governance" id="control_widget" style="display:none;">
                <header class="header">
                  <div class="row-fluid">
                    <div class="span9">
                      <h2>
                        <i class="grcicon-control-color"></i>
                        Mapped Controls
                        <span class="object_count">(4)</span>
                        <span class="explanation"></span>
                      </h2>
                    </div>
                    <div class="span3">
                      <div class="widget-action pull-right widget-showhide" rel="tooltip" title="Expand / Collapse">
                        <a class="active" href="javascript://"></a>
                      </div>
                      <div class="widget-action pull-right widget-action-help">
                        <a data-placement="top" data-toggle="modal-ajax" data-modal-type="helpform" data-help-slug="info" href="javascript://" rel="tooltip" data-original-title="Help">
                          <i class="grcicon-help-black"></i>
                        </a>
                      </div>
                    </div>
                  </div>
                </header>
                <section class="content">
                  <ul class="tree-structure new-tree">
=======
>>>>>>> aeabc274
                    <li class="tree-item governance">
                      <div class="item-main">
                        <a href="javascript://" class="openclose">
                          <div class="row-fluid">
                            <div class="span10">
                              <div class="item-data">
                                <div class="tree-title-area">
<<<<<<< HEAD
                                  <i class="grcicon-control-color"></i>
                                  Secure Backups
=======
                                  <i class="grcicon-market-color"></i>
                                  Pacific Rim Market
>>>>>>> aeabc274
                                </div>
                              </div>
                            </div>
                            <div class="span1">
                              <div class="counter">
                              </div>
                            </div>
                            <div class="span1">
                              <div class="counter">
                              </div>
                            </div>
                          </div>
                        </a>
                      </div>
                      <div class="tier-2-info item-content">
                        <div class="tier-2-info-content">
                          <div class="row-fluid">
                            <div class="span6">
                              <a href="#" class="info-action">
                                View Market
                                <i class="grcicon-goto"></i>
                              </a>
                            </div>
                            <div class="span6">
                              <a href="#" class="info-action unmap pull-right">
                                <span class="result"></span>
                                <i class="grcicon-remove"></i>
                                Unmap
                              </a>
                            </div>
                          </div>
                          
                          <div class="show-description">
                            <div class="row-fluid">
                              <div class="span12">
                                <div class="tree-description short">
                                  <p><strong>Territory sales contacts for China</strong></p>
                                  <p>
                                    <strong>Metropolitan China</strong><br>
                                    Joe Smith<br>
                                    Phone: xxx-xxx-xxxx<br>
                                    Fax: xxx-xxx-xxxx
                                  </p>
                                  <p>
                                    <strong>Central &amp; Western Canada</strong><br>
                                    <a>Mike</a><br>
                                    Phone: xxx-xxx-xxxx<br>
                                    Fax: xxx-xxx-xxxx
                                  </p>
                                  <p><strong>Territory sales contacts for the Asia</strong></p>
                                </div>
                                <a href="javascript://" class="show-long">...more</a>
                              </div>
                            </div>
                          </div>
                          
                          <div class="row-fluid">
                            <div class="span6">
                              <p>
                                <strong>Owner:</strong>
<<<<<<< HEAD
                                <a href="#">Vladan Mitevski</a>
=======
                                <br>
                                <a href="#">liz@reciprocitylabs.com</a>
>>>>>>> aeabc274
                              </p>
                            </div>
                            <div class="span6">
                              <p>
<<<<<<< HEAD
                                <strong>Contact:</strong>
                                <a href="#">Predrag Kanazir</a>
                              </p>
                            </div>
                          </div>
                        </div>
                      </div>
                    </li>
                    <li class="tree-item governance">
                      <div class="item-main">
                        <a href="javascript://" class="openclose">
                          <div class="row-fluid">
                            <div class="span10">
                              <div class="item-data">
                                <div class="tree-title-area">
                                  <i class="grcicon-control-color"></i>
                                  Password Strength Test
                                </div>
                              </div>
                            </div>
                            <div class="span1">
                              <div class="counter">
                              </div>
                            </div>
                            <div class="span1">
                              <div class="counter">
                              </div>
                            </div>
                          </div>
                        </a>
                      </div>
                      <div class="tier-2-info item-content">
                        <div class="tier-2-info-content">
                          <div class="row-fluid">
                            <div class="span6">
                              <a href="#" class="info-action">
                                View Control
                                <i class="grcicon-goto"></i>
                              </a>
                            </div>
                            <div class="span6">
                              <a href="#" class="info-action unmap pull-right">
                                <span class="result"></span>
                                <i class="grcicon-remove"></i>
                                Unmap
                              </a>
                            </div>
                          </div>
                          
                          <div class="row-fluid">
                            This is mapped to <i class="grcicon-objective-color"></i><b href="#objective_widget">lock down the systems</b>.
                          </div>
                          <div class="row-fluid">
                            <div class="span6">
                              <p>
                                <strong>Owner:</strong>
                                <a href="#">Vladan Mitevski</a>
                              </p>
                            </div>
                            <div class="span6">
                              <p>
                                <strong>Contact:</strong>
                                <a href="#">Predrag Kanazir</a>
                              </p>
                            </div>
                          </div>
                        </div>
                      </div>
                    </li>
                    <li class="tree-item governance">
                      <div class="item-main">
                        <a href="javascript://" class="openclose">
                          <div class="row-fluid">
                            <div class="span10">
                              <div class="item-data">
                                <div class="tree-title-area">
                                  <i class="grcicon-control-color"></i>
                                  Server Malfunction
                                </div>
                              </div>
                            </div>
                            <div class="span1">
                              <div class="counter">
                              </div>
                            </div>
                            <div class="span1">
                              <div class="counter">
                              </div>
                            </div>
                          </div>
                        </a>
                      </div>
                      <div class="tier-2-info item-content">
                        <div class="tier-2-info-content">
                          <div class="row-fluid">
                            <div class="span6">
                              <a href="#" class="info-action">
                                View Control
                                <i class="grcicon-goto"></i>
                              </a>
                            </div>
                            <div class="span6">
                              <a href="#" class="info-action unmap pull-right">
                                <span class="result"></span>
                                <i class="grcicon-remove"></i>
                                Unmap
                              </a>
                            </div>
                          </div>
                          
                          <div class="row-fluid">
                            This is mapped to <i class="grcicon-objective-color"></i><b href="#objective_widget">lock down the systems</b>.
                          </div>
                          <div class="row-fluid">
                            <div class="span6">
                              <p>
                                <strong>Owner:</strong>
                                <a href="#">Vladan Mitevski</a>
                              </p>
                            </div>
                            <div class="span6">
                              <p>
                                <strong>Contact:</strong>
                                <a href="#">Predrag Kanazir</a>
                              </p>
                            </div>
                          </div>
                        </div>
                      </div>
                    </li>
                    <li class="tree-item governance">
                      <div class="item-main">
                        <a href="javascript://" class="openclose">
                          <div class="row-fluid">
                            <div class="span10">
                              <div class="item-data">
                                <div class="tree-title-area">
                                  <i class="grcicon-control-color"></i>
                                  Database Recovery
                                </div>
                              </div>
                            </div>
                            <div class="span1">
                              <div class="counter">
                              </div>
                            </div>
                            <div class="span1">
                              <div class="counter">
                              </div>
                            </div>
                          </div>
                        </a>
                      </div>
                      <div class="tier-2-info item-content">
                        <div class="tier-2-info-content">
                          <div class="row-fluid">
                            <div class="span6">
                              <a href="#" class="info-action">
                                View Control
                                <i class="grcicon-goto"></i>
                              </a>
                            </div>
                            <div class="span6">
                              <a href="#" class="info-action unmap pull-right">
                                <span class="result"></span>
                                <i class="grcicon-remove"></i>
                                Unmap
                              </a>
                            </div>
                          </div>
                          
                          <div class="row-fluid">
                            This is mapped to <i class="grcicon-objective-color"></i><b href="#objective_widget">lock down the systems</b>.
                          </div>
                          <div class="row-fluid">
                            <div class="span6">
                              <p>
                                <strong>Owner:</strong>
                                <a href="#">Vladan Mitevski</a>
                              </p>
                            </div>
                            <div class="span6">
                              <p>
                                <strong>Contact:</strong>
                                <a href="#">Predrag Kanazir</a>
=======
                                <strong>Contact</strong>
                                <br>
                                <a href="#">ken@reciprocitylabs.com</a>
>>>>>>> aeabc274
                              </p>
                            </div>
                          </div>
                        </div>
                      </div>
                    </li>
                    <li class="tree-footer tree-item tree-item-add">
                      <div class="row-fluid">
                        <div class="span12 section-expandable">
                          <a class="section-add" href="#">
                            + Market
                          </a>
                        </div>
                      </div>
                    </li>
                  </ul>
                </section>
              </section>
<<<<<<< HEAD

              <!-- Widget: Assessment List -->
              <section class="widget programs" id="assessment_widget" style="display:none;">
=======
              
              <section class="widget governance" id="control_widget" style="display:none;">
>>>>>>> aeabc274
                <header class="header">
                  <div class="row-fluid">
                    <div class="span9">
                      <h2>
<<<<<<< HEAD
                        <i class="grcicon-info"></i>
                        Assessment List
                        <span class="object_count" id="assessmentCountWidget">(1)</span>
=======
                        <i class="grcicon-control-color"></i>
                        Mapped Controls
                        <span class="object_count">(4)</span>
>>>>>>> aeabc274
                        <span class="explanation"></span>
                      </h2>
                    </div>
                    <div class="span3">
                      <div class="widget-action pull-right widget-showhide" rel="tooltip" title="Expand / Collapse">
                        <a class="active" href="javascript://"></a>
                      </div>
                      <div class="widget-action pull-right widget-action-help">
                        <a data-placement="top" data-toggle="modal-ajax" data-modal-type="helpform" data-help-slug="info" href="javascript://" rel="tooltip" data-original-title="Help">
                          <i class="grcicon-help-black"></i>
                        </a>
                      </div>
                    </div>
                  </div>
                </header>
                <section class="content">
                  <ul class="tree-structure new-tree">
                    <li class="tree-item governance">
                      <div class="item-main">
                        <a href="javascript://" class="openclose">
                          <div class="row-fluid">
                            <div class="span11">
                              <div class="item-data">
                                <div class="tree-title-area">
                                  <i class="grcicon-control-color"></i>
                                  Passwords
                                </div>
                              </div>
                            </div>
                            <div class="span1">
                              <div class="counter">
                              </div>
                            </div>
                          </div>
                        </a>
                      </div>
                      <div class="tier-2-info item-content">
                        <div class="tier-2-info-content">
                          <div class="row-fluid">
                            <div class="span6">
                              <a href="#" class="info-action">
                                View Control
                                <i class="grcicon-goto"></i>
                              </a>
                            </div>
                            <div class="span6">
                              <a href="#" class="info-action unmap pull-right">
                                <span class="result"></span>
                                <i class="grcicon-remove"></i>
                                Unmap
                              </a>
                            </div>
                          </div>
                          
                          <div class="row-fluid">
                            <div class="span6">
                              <p>
                                <strong>Owner:</strong>
                                <br>
                                <a href="#">liz@reciprocitylabs.com</a>
                              </p>
                            </div>
                            <div class="span6">
                              <p>
                                <strong>Contact</strong>
                                <br>
                                <a href="#">ken@reciprocitylabs.com</a>
                              </p>
                            </div>
                          </div>
                          
                          <div class="row-fluid">
                            <div class="span6">
                              <div class="tree-info">
                                <strong>URL:</strong>
                                <i>No URL</i>
                              </div>
                            </div>
                          </div>
                          
                        </div>
                      </div>
                    </li>
                    <li class="tree-item governance">
                      <div class="item-main">
                        <a href="javascript://" class="openclose">
                          <div class="row-fluid">
                            <div class="span11">
                              <div class="item-data">
                                <div class="tree-title-area">
                                  <i class="grcicon-control-color"></i>
                                  ISO Asset Management
                                </div>
                              </div>
                            </div>
                            <div class="span1">
                              <div class="counter">
                                <i class="grcicon-people-warning"></i>
                              </div>
                            </div>
                          </div>
                        </a>
                      </div>
                      <div class="tier-2-info item-content">
                        <div class="tier-2-info-content">
                          <div class="row-fluid">
                            <div class="span6">
                              <a href="#" class="info-action">
                                View Control
                                <i class="grcicon-goto"></i>
                              </a>
                            </div>
                            <div class="span6">
                              <a href="#" class="info-action unmap pull-right">
                                <span class="result"></span>
                                <i class="grcicon-remove"></i>
                                Unmap
                              </a>
                            </div>
                          </div>
                          
                          <div class="show-description">
                            <div class="row-fluid">
                              <div class="span12">
                                <div class="tree-description short">
                                  This control addresses multiple regulatory&nbsp;sections of the ISO 27001 Program that are related to Asset Management<br><br><p>The asset management domain deals with analyzing and attaining the necessary level of protection of organizational assets. The typical objectives of the asset management domain is to identify and create an inventory of all assets, establish an ownership on all assets identified, establish a set of rules for the acceptable use of assets, establish a framework for classification of assets, establish an asset labeling and handling guideline. Asset management, broadly defined, refers to any system that monitors and maintains things of value to an entity or group. It may apply to both tangible assets such as buildings and to intangible concepts such as intellectual property and goodwill.</p><p>An asset is anything that has value to the organization. Assets can include infrastructure (e.g. buildings, store houses, towers etc.), physical assets ( computer equipment, communications, utility equipment, heavy machinery), software assets ( applications, software code, development tools, operational software etc.), information (database information, legal documentation, manuals, policies &amp; procedures, organizational documents etc.), services ( transport, air conditioning, communications, utilities etc.), people (management, skills, experience etc.) and imperceptible (reputation, image etc.).</p><p>Asset management is a systematic process of operating, maintaining, upgrading, and disposing of assets cost-effectively. Organizations need to identify all assets and create and maintain security controls around them. For each asset a designated owner needs to be made responsible for implementation of appropriate security controls. When creating an asset management policy the organization needs to define the scope of the policy (which parts of the organization are covered under the policy), responsibility (who is ultimately responsible for the policy), compliance (is compliance mandatory or not, what are the guidelines to follow), wavier criteria (on what basis can someone ask for a waiver) and effective date (from when to when is the policy applicable).</p><p>Typical policy statements for Asset Management include:</p><ul><li>All assets shall be clearly identified, documented and regularly updated in an asset register</li><li>All assets of shall have designated owners and custodians listed in the asset register</li><li>All assets will have the respective CIA (Confidentiality, Integrity and Availability) rating established in the asset register</li><li>All employees shall use company assets according to the acceptable use of assets procedures</li><li>All assets shall be classified according the asset classification guideline of the company</li></ul><p>Asset management comprises of all the activities associated with ongoing management and tracking of assets some of which are as follows: asset discovery (physical &amp; logical), create &amp; maintain conclusive software library, create &amp; maintain conclusive hardware stock, configuration management, physical asset tracking, software license management, request &amp; approval process, procurement management, contract management, assessment on ISO 27001 and PCI controls, supplier/ vendor management, re-deployment &amp; movement, retire &amp; disposal Management, compliance to laws if applicable etc.</p>
                                </div>
                                <a href="javascript://" class="show-long">...more</a>
                              </div>
                            </div>
                          </div>
                          
                          <div class="row-fluid">
                            This  is mapped to 
                            <i class="grcicon-objective-color"></i><b href="#objective_widget">Establish a schedule for verifying correct identification and documentation. Identify a team lead for the objective.</b>, 
                            <i class="grcicon-section-color"></i><b href="#regulation_widget">Responsibility for assets</b> 
                            of 
                            <i class="grcicon-regulation-color"></i><b href="#regulation_widget">ISO 27001 - Data Security Regulation</b>, 
                            <i class="grcicon-section-color"></i><b href="#regulation_widget">All assets shall be clearly identified, documented and regularly updated in an asset register</b> 
                            of 
                            <i class="grcicon-regulation-color"></i><b href="#regulation_widget">ISO Asset Management</b>, 
                            <i class="grcicon-section-color"></i><b href="#regulation_widget">All assets of shall have designated owners and custodians listed in the asset register</b> 
                            of <i class="grcicon-regulation-color"></i><b href="#regulation_widget">ISO Asset Management</b>, 
                            <i class="grcicon-section-color"></i><b href="#regulation_widget">All assets will have the respective CIA (Confidentiality, Integrity and Availability) rating established in the asset register</b> 
                            of <i class="grcicon-regulation-color"></i><b href="#regulation_widget">ISO Asset Management</b>, 
                            <i class="grcicon-section-color"></i><b href="#regulation_widget">All employees shall use company assets according to the acceptable use of assets procedures</b> 
                            of 
                            <i class="grcicon-regulation-color"></i><b href="#regulation_widget">ISO Asset Management</b>, 
                            and 
                            <i class="grcicon-section-color"></i><b href="#regulation_widget">All assets shall be classified according the asset classification guideline of the company</b> 
                            of 
                            <i class="grcicon-regulation-color"></i><b href="#regulation_widget">ISO Asset Management</b>.
                          </div>
                          
                          <div class="row-fluid">
                            <div class="span6">
                              <p>
                                <strong>Owner:</strong>
                                <br>
                                <a href="#">liz@reciprocitylabs.com</a>
                              </p>
                            </div>
                            <div class="span6">
                              <p>
                                <strong>Contact</strong>
                                <br>
                                <span class="error">
                                  Not Assigned
                                </span>
                              </p>
                            </div>
                          </div>
                          
                          <div class="row-fluid">
                            <div class="span6">
                              <div class="tree-info">
                                <strong>URL:</strong>
                                <i>No URL</i>
                              </div>
                            </div>
                          </div>
                          
                        </div>
                      </div>
                    </li>
                    <li class="tree-item governance">
                      <div class="item-main">
                        <a href="javascript://" class="openclose">
                          <div class="row-fluid">
                            <div class="span11">
                              <div class="item-data">
                                <div class="tree-title-area">
                                  <i class="grcicon-control-color"></i>
                                  ISO User ID and Authorization Policy
                                </div>
                              </div>
                            </div>
                            <div class="span1">
                              <div class="counter">
                              </div>
                            </div>
                          </div>
                        </a>
                      </div>
                      <div class="tier-2-info item-content">
                        <div class="tier-2-info-content">
                          <div class="row-fluid">
                            <div class="span6">
                              <a href="#" class="info-action">
                                View Control
                                <i class="grcicon-goto"></i>
                              </a>
                            </div>
                            <div class="span6">
                              <a href="#" class="info-action unmap pull-right">
                                <span class="result"></span>
                                <i class="grcicon-remove"></i>
                                Unmap
                              </a>
<<<<<<< HEAD
                            </li>
                          </ul>
                        </div>
                        
                        <div class="inner-tree">
                          <h6>
                            Objects under Assessment (1)
                            <a href="#" class="advanced-filter-trigger">
                              <i class="grcicon-search"></i>
                              Show Filters
                            </a>
                          </h6>
                          <ul class="tree-structure new-tree">
                            <div class="advanced-filters pbc-filters extra-header">
                              <form>
                                <div class="row-fluid">
                                  <div class="span6">
                                    <ul class="filter-date-range">
                                      <li>
                                        <span class="requested-text">requested on or after:</span>
                                        <input class="input-small date" name="requested_on" data-toggle="datepicker" data-after="filter_start_date" placeholder="/ /" type="text" value="">
                                      </li>
                                    </ul>
                                  </div>
                                  <div class="span2">
                                    <i class="grcicon-person-green pull-left"></i>
                                    <div class="objective-selector">
                                      <input type="text" class="span10 short-field" value="Choose...">
                                    </div>
                                  </div>
                                  <div class="span2">
                                    <select name="status" class="span11 short-field">
                                      <option selected="selected">Assigned</option>
                                      <option>Accepted</option>
                                      <option>Completed</option>
                                    </select>
                                  </div>
                                  <div class="span2">
                                    <button type="reset" data-toggle="filter-reset" class="btn">Reset</button>
                                  </div>
=======
                            </div>
                          </div>
                          
                          <div class="show-description">
                            <div class="row-fluid">
                              <div class="span12">
                                <div class="tree-description short">
                                  This control addresses multiple regulatory&nbsp;sections of the ISO 27001 Program that are related to User ID and Authorization<br><br><h4>User Registration</h4><p>A registered user is one who uses an information processing facility and provides his/her credentials, effectively proving his/her identity. Generally speaking, any person can become a registered user by providing some credentials, usually in the form of a username (or email) and password. After that, one can access information and privileges unavailable to non-registered users, usually referred to simply as guests. The action of providing the proper credentials for a system is called logging in, or signing in. Without proper policies to govern user registration, unauthorized people can gain access to confidential company information and leak it out causing harm to the organization economic status and repute. Organizations need to establish a user registration procedure which shall include controls for operating systems and applications access.</p><p>Typical policy statements can include:</p><ul><li>All users shall have a unique user ID based on a standard naming convention</li><li>A formal authorization process shall be defined and followed for provisioning of user IDs.</li><li>An audit trail shall be kept of all requests to add, modify or delete user accounts/IDs</li><li>User accounts shall be reviewed at regular intervals</li><li>Employee shall sign a privilege form acknowledging their access rights</li><li>Access rights will be revoked for employee changes or leaving jobs</li><li>Privileges shall be allocated to individuals on a ‘need-to-have’ basis.</li><li>A record of all privilege accounts shall be maintained and updated on regular basis</li></ul><h4>Password Management</h4><p>The password management deals with allocation, regulation and change of password rules of the organization. Organizations face significant security exposure in the course of routine IT operations. For example, dozens of system administrators may share passwords for privileged accounts on thousands of devices. When system administrators move on, the passwords they used during their work often remain unchanged, leaving organizations vulnerable to attack by former employees and contractors.</p><p>Weak password management means that the most sensitive passwords are often the least well defended. The need to coordinate password updates among multiple people and programs makes changing the most sensitive passwords technically difficult. Inability to secure sensitive passwords exposes organizations to a variety of security exploits. Strong, manual controls over access to privileged accounts may sometimes create unanticipated risks, such as impaired service in IT operations and escalation of physical disasters from one site to an entire organization. Inability to associate administrative actions with the people who initiated them may violate internal control requirements.</p><p>Typical organizational password management policies include:</p><ul><li>Users shall be forced to change their passwords at the time of first use</li><li>Passwords shall have a minimum length of eight characters</li><li>Passwords for all users shall expire in 30/60 days</li><li>A record of five previous passwords shall be maintained to prevent re-use of these passwords</li><li>A maximum of three successive login failures shall result in a user’s account being locked out</li><li>Passwords shall not be displayed in clear text when they are being keyed in</li><li>Passwords must include at least one small character (a-z), one capital character (A-Z) and one numeric character (0 – 9) / one special character (@ # $ &amp; / +)</li><li>All password entry tries shall be logged along with date, time, ip address, machine name, application and user ID for successful, unsuccessful login attempts</li></ul>
>>>>>>> aeabc274
                                </div>
                                <a href="javascript://" class="show-long">...more</a>
                              </div>
                            </div>
                          </div>
                          
                          <div class="row-fluid">
                            This  is mapped to 
                            <i class="grcicon-section-color"></i><b href="#regulation_widget">Responsibility for assets</b> 
                            of 
                            <i class="grcicon-regulation-color"></i><b href="#regulation_widget">ISO 27001 - Data Security Regulation</b>, 
                            <i class="grcicon-section-color"></i><b href="#regulation_widget">All users shall have a unique user ID based on a standard naming convention</b> 
                            of 
                            <i class="grcicon-regulation-color"></i><b href="#regulation_widget">ISO User ID and Authorization Regulation</b>, 
                            <i class="grcicon-section-color"></i><b href="#regulation_widget">A formal authorization process shall be defined and followed for provisioning of user IDs.</b> 
                            of 
                            <i class="grcicon-regulation-color"></i><b href="#regulation_widget">ISO User ID and Authorization Regulation</b>, 
                            <i class="grcicon-section-color"></i><b href="#regulation_widget">An audit trail shall be kept of all requests to add, modify or delete user accounts/IDs</b> 
                            of 
                            <i class="grcicon-regulation-color"></i><b href="#regulation_widget">ISO User ID and Authorization Regulation</b>, 
                            <i class="grcicon-section-color"></i><b href="#regulation_widget">User accounts shall be reviewed at regular intervals</b> 
                            of 
                            <i class="grcicon-regulation-color"></i><b href="#regulation_widget">ISO User ID and Authorization Regulation</b>, 
                            and 
                            <i class="grcicon-section-color"></i><b href="#regulation_widget">A record of all privilege accounts shall be maintained and updated on regular basis</b> 
                            of 
                            <i class="grcicon-regulation-color"></i><b href="#regulation_widget">ISO User ID and Authorization Regulation</b>.
                          </div>
                          
                          <div class="row-fluid">
                            <div class="span6">
                              <p>
                                <strong>Owner:</strong>
                                <br>
                                <a href="#">liz@reciprocitylabs.com</a>
                              </p>
                            </div>
                            <div class="span6">
                              <p>
                                <strong>Contact</strong>
                                <br>
                                <a href="#">jeff@reciprocitylabs.com</a>
                              </p>
                            </div>
                          </div>
                          
                          <div class="row-fluid">
                            <div class="span6">
                              <div class="tree-info">
                                <strong>URL:</strong>
                                <i>No URL</i>
                              </div>
<<<<<<< HEAD
                              
                              <div class="tier-2-info item-content">
                                <div class="tier-2-info-content">
                                  <div class="show-description">
                                    <div class="row-fluid">
                                      <div class="span8">
                                        <div class="tree-description">
                                          <strong>Notes</strong><br>
                                          Lorem ipsum dolor sit amet, consectetur adipiscing elit. Cras vel rutrum tortor. Etiam lobortis volutpat tristique. Donec eget odio eu elit iaculis congue sed tempus lectus. Aliquam tincidunt feugiat justo, vel aliquam dolor condimentum eu. Proin ut mauris egestas nibh vehicula eleifend.
                                        </div>
                                      </div>
                                      <div class="span4">
                                        <div class="tree-info">
                                          <ul class="tree-info-list">
                                            <li>
                                              <strong>Assigned on: </strong> 06/01/12
                                            </li>
                                            <li>
                                              <strong>Due on: </strong> 12/12/13
                                            </li>
                                          </ul>
                                        </div>
                                      </div>
                                    </div>
                                  </div>
                                  
                                </div>
                                
                                <div class="inner-tree">
                                  <h6>
                                    Tasks (2)
                                  </h6>
                                  <ul class="tree-structure new-tree rq-colors">
                                    <li class="tree-item request-list rq-requested">
                                      <div class="item-main">
                                        <a href="javascript://" class="openclose">
                                          <div class="row-fluid">
                                            <div class="span5">
                                              <div class="item-data">
                                                <div class="tree-title-area">
                                                  Define all required steps
                                                </div>
                                              </div>
                                            </div>
                                            <div class="span3">
                                              <i class="grcicon-person-green pull-left"></i>
                                              <div class="objective-selector">
                                                <input type="text" class="span10 short-field" value="Cassius Clay">
                                              </div>
                                            </div>
                                            <div class="span2">
                                              <select name="status" class="span11 short-field">
                                                <option selected="selected">Assigned</option>
                                                <option>Accepted</option>
                                                <option>Completed</option>
                                              </select>
                                            </div>
                                            <div class="span2">
                                              <div class="black-font">
                                                <strong>Due on: </strong> 12/12/13
                                              </div>
                                            </div>
                                          </div>
                                        </a>
                                      </div>
                                      
                                      <div class="tier-2-info item-content">
                                        <div class="tier-2-info-content">
                                          <div class="show-description">
                                            <div class="row-fluid">
                                              <div class="span9">
                                                <div class="tree-description">
                                                  <strong>Notes</strong><br>
                                                  Lorem ipsum dolor sit amet, consectetur adipiscing elit. Cras vel rutrum tortor. Etiam lobortis volutpat tristique. Donec eget odio eu elit iaculis congue sed tempus lectus. Aliquam tincidunt feugiat justo, vel aliquam dolor condimentum eu.
                                                </div>
                                              </div>
                                              <div class="span3">
                                                <div class="tree-info">
                                                  <ul class="tree-info-list">
                                                    <li>
                                                      <strong>Task Type:</strong><br>
                                                      Unspecified
                                                    </li>
                                                  </ul>
                                                </div>
                                              </div>
                                            </div>
                                          </div>
                                          
                                          <ul class="info-audit">
                                            <li>
                                              <a href="#">
                                                <i class="grcicon-edit"></i>
                                                Edit Task
                                              </a>
                                            </li>
                                          </ul>
                                          
                                        </div>
                                        
                                        <div class="inner-tree">
                                          <h6>
                                            Supporting Files (0)
                                          </h6>
                                          <ul class="tree-structure new-tree">
                                            <li class="tree-item tree-item-add tree-footer">
                                              <div class="row-fluid">
                                                <div class="span12">
                                                  <a href="#" class="section-create">
                                                    + File
                                                  </a>
                                                </div>
                                              </div>
                                            </li>
                                          </ul>
                                        </div>
                                        
                                      </div>

                                    </li>
                                    <li class="tree-item request-list rq-accepted">
                                      <div class="item-main">
                                        <a href="javascript://" class="openclose">
                                          <div class="row-fluid">
                                            <div class="span5">
                                              <div class="item-data">
                                                <div class="tree-title-area">
                                                  Collect documentation
                                                </div>
                                              </div>
                                            </div>
                                            <div class="span3">
                                              <i class="grcicon-person-green pull-left"></i>
                                              <div class="objective-selector">
                                                <input type="text" class="span10 short-field" value="Cassius Clay">
                                              </div>
                                            </div>
                                            <div class="span2">
                                              <select name="status" class="span11 short-field">
                                                <option>Assigned</option>
                                                <option selected="selected">Accepted</option>
                                                <option>Completed</option>
                                              </select>
                                            </div>
                                            <div class="span2">
                                              <div class="black-font">
                                                <strong>Due on: </strong> 12/12/13
                                              </div>
                                            </div>
                                          </div>
                                        </a>
                                      </div>
                                      
                                      <div class="tier-2-info item-content">
                                        <div class="tier-2-info-content">
                                          <div class="show-description">
                                            <div class="row-fluid">
                                              <div class="span9">
                                                <div class="tree-description">
                                                  <strong>Notes</strong><br>
                                                  Lorem ipsum dolor sit amet, consectetur adipiscing elit. Cras vel rutrum tortor. Etiam lobortis volutpat tristique. Donec eget odio eu elit iaculis congue sed tempus lectus. Aliquam tincidunt feugiat justo, vel aliquam dolor condimentum eu.
                                                </div>
                                              </div>
                                              <div class="span3">
                                                <div class="tree-info">
                                                  <ul class="tree-info-list">
                                                    <li>
                                                      <strong>Task Type:</strong><br>
                                                      Unspecified
                                                    </li>
                                                  </ul>
                                                </div>
                                              </div>
                                            </div>
                                          </div>
                                          
                                          <ul class="info-audit">
                                            <li>
                                              <a href="#">
                                                <i class="grcicon-edit"></i>
                                                Edit Task
                                              </a>
                                            </li>
                                          </ul>
                                          
                                        </div>
                                        
                                        <div class="inner-tree">
                                          <h6>
                                            Supporting Files (2)
                                          </h6>
                                          <ul class="tree-structure new-tree">
                                            <li class="tree-item">
                                              <div class="item-main">
                                                <a href="javascript://" class="openclose">
                                                  <div class="row-fluid">
                                                    <div class="span12">
                                                      <div class="item-data">
                                                        <div class="tree-title-area">
                                                          <i class="grcicon-document-color"></i>
                                                          backupsscreengrab.pdf
                                                        </div>
                                                      </div>
                                                    </div>
                                                  </div>
                                                </a>
                                              </div>
                                              
                                              <div class="tier-2-info item-content">
                                                <div class="tier-2-info-content">
                                                  <div class="row-fluid">
                                                    <div class="span6">&nbsp;</div>
                                                    <div class="span6">
                                                      <a href="#" class="info-action unmap pull-right">
                                                        <span class="result"></span>
                                                        <i class="grcicon-remove"></i>
                                                        Unmap
                                                      </a>
                                                    </div>
                                                  </div>
                                                  <div class="row-fluid">
                                                    <div class="span12">
                                                      <div class="tree-description">
                                                        Lorem ipsum dolor sit amet
                                                      </div>
                                                    </div>
                                                  </div>
                                                  <div class="row-fluid">
                                                    <div class="span12">
                                                      <div class="tree-info">
                                                        GDrive Path: /Assessments/Market Assessment/Assessment of Secure Backups/Collect Documentation/backupsscreengrab.pdf
                                                      </div>
                                                    </div>
                                                  </div>
                                                  <div class="row-fluid">
                                                    <div class="span12">
                                                      <a href="#" class="info-action">
                                                        <i class="grcicon-edit" style="margin-top: 7px;"></i>
                                                        Edit File
                                                      </a>
                                                    </div>
                                                  </div>
                                                </div>
                                              </div>
                                              
                                            </li>
                                            <li class="tree-item">
                                              <div class="item-main">
                                                <a href="javascript://" class="openclose">
                                                  <div class="row-fluid">
                                                    <div class="span12">
                                                      <div class="item-data">
                                                        <div class="tree-title-area">
                                                          <i class="grcicon-document-color"></i>
                                                          agreementwith3rdpartyreviewers_watermarked.pdf
                                                        </div>
                                                      </div>
                                                    </div>
                                                  </div>
                                                </a>
                                              </div>
                                              
                                              <div class="tier-2-info item-content">
                                                <div class="tier-2-info-content">
                                                  <div class="row-fluid">
                                                    <div class="span6">&nbsp;</div>
                                                    <div class="span6">
                                                      <a href="#" class="info-action unmap pull-right">
                                                        <span class="result"></span>
                                                        <i class="grcicon-remove"></i>
                                                        Unmap
                                                      </a>
                                                    </div>
                                                  </div>
                                                  <div class="row-fluid">
                                                    <div class="span12">
                                                      <div class="tree-description">
                                                        Lorem ipsum dolor sit amet. Lorem ipsum dolor sit amet. Lorem ipsum dolor sit amet.
                                                      </div>
                                                    </div>
                                                  </div>
                                                  <div class="row-fluid">
                                                    <div class="span12">
                                                      <div class="tree-info">
                                                        GDrive Path: /Assessments/Market Assessment/Assessment of Secure Backups/Collect Documentation/agreementwith3rdpartyreviewers_watermarked.pdf
                                                      </div>
                                                    </div>
                                                  </div>
                                                  <div class="row-fluid">
                                                    <div class="span12">
                                                      <a href="#" class="info-action">
                                                        <i class="grcicon-edit" style="margin-top: 7px;"></i>
                                                        Edit File
                                                      </a>
                                                    </div>
                                                  </div>
                                                </div>
                                              </div>
                                              
                                            </li>
                                            <li class="tree-item tree-item-add tree-footer">
                                              <div class="row-fluid">
                                                <div class="span12">
                                                  <a href="#" class="section-create">
                                                    + File
                                                  </a>
                                                </div>
                                              </div>
                                            </li>
                                          </ul>
                                        </div>
                                        
                                      </div>
                                    </li>
                                    <li class="tree-item tree-item-add tree-footer">
                                      <div class="row-fluid">
                                        <div class="span12">
                                          <a href="#newTask" class="section-create" data-toggle="modal">
                                            + Task
                                          </a>
                                        </div>
                                      </div>
                                    </li>
                                  </ul>
                                </div>
                                
=======
                            </div>
                          </div>
                          
                        </div>
                      </div>
                    </li>
                    <li class="tree-item governance">
                      <div class="item-main">
                        <a href="javascript://" class="openclose">
                          <div class="row-fluid">
                            <div class="span11">
                              <div class="item-data">
                                <div class="tree-title-area">
                                  <i class="grcicon-control-color"></i>
                                  ISO Data Security Control
                                </div>
>>>>>>> aeabc274
                              </div>
                            </div>
                            <div class="span1">
                              <div class="counter">
                              </div>
                            </div>
                          </div>
                        </a>
                      </div>
<<<<<<< HEAD
                    </li>
                    <li class="tree-item programs" id="addAssessment">
                      <div class="item-main">
                        <a href="javascript://" class="openclose">
=======
                      <div class="tier-2-info item-content">
                        <div class="tier-2-info-content">
>>>>>>> aeabc274
                          <div class="row-fluid">
                            <div class="span6">
                              <a href="#" class="info-action">
                                View Control
                                <i class="grcicon-goto"></i>
                              </a>
                            </div>
                            <div class="span6">
                              <a href="#" class="info-action unmap pull-right">
                                <span class="result"></span>
                                <i class="grcicon-remove"></i>
                                Unmap
                              </a>
                            </div>
                          </div>
                          
                          <div class="row-fluid">
                            This  is mapped to 
                            <i class="grcicon-section-color"></i><b href="#regulation_widget">Responsibility for assets</b> 
                            of 
                            <i class="grcicon-regulation-color"></i><b href="#regulation_widget">ISO 27001 - Data Security Regulation</b>, 
                            <i class="grcicon-section-color"></i><b href="#regulation_widget">Inventory of assets</b> 
                            of 
                            <i class="grcicon-regulation-color"></i><b href="#regulation_widget">ISO 27001 - Data Security Regulation</b>, 
                            <i class="grcicon-section-color"></i><b href="#regulation_widget">Ownership of assets</b> 
                            of 
                            <i class="grcicon-regulation-color"></i><b href="#regulation_widget">ISO 27001 - Data Security Regulation</b>,   
                            and 
                            <i class="grcicon-section-color"></i><b href="#regulation_widget">Use of assets</b> 
                            of 
                            <i class="grcicon-regulation-color"></i><b href="#regulation_widget">ISO 27001 - Data Security Regulation</b>.
                          </div>
                          
                          <div class="row-fluid">
                            <div class="span6">
                              <p>
                                <strong>Owner:</strong>
                                <br>
                                <a href="#">liz@reciprocitylabs.com</a>
                              </p>
                            </div>
                            <div class="span6">
                              <p>
                                <strong>Contact</strong>
                                <br>
                                <a href="#">ken@reciprocitylabs.com</a>
                              </p>
                            </div>
                          </div>
                          
                          <div class="row-fluid">
                            <div class="span6">
                              <div class="tree-info">
                                <strong>URL:</strong>
                                <i>No URL</i>
                              </div>
                            </div>
                          </div>
                          
                        </div>
                      </div>
                    </li>
                    <li class="tree-footer tree-item tree-item-add">
                      <div class="row-fluid">
                        <div class="span12 section-expandable">
                          <a class="section-add" href="#">
                            + Control
                          </a>
                        </div>
                      </div>
                    </li>
                  </ul>
                </section>
              </section>
              
              <section class="widget programs" id="assessment_widget" style="display:none;">
                <header class="header">
                  <div class="row-fluid">
                    <div class="span9">
                      <h2>
                        <i class="grcicon-info"></i>
                        Assessment List
                        <span class="object_count">(2)</span>
                        <span class="explanation"></span>
                      </h2>
                    </div>
                    <div class="span3">
                      <div class="widget-action pull-right widget-showhide" rel="tooltip" title="Expand / Collapse">
                        <a class="active" href="javascript://"></a>
                      </div>
                      <div class="widget-action pull-right widget-action-help">
                        <a data-placement="top" data-toggle="modal-ajax" data-modal-type="helpform" data-help-slug="info" href="javascript://" rel="tooltip" data-original-title="Help">
                          <i class="grcicon-help-black"></i>
                        </a>
                      </div>
                    </div>
                  </div>
                </header>
                <section class="content">
                  <ul class="tree-structure new-tree">
                    <li class="tree-item programs">
                      <div class="item-main">
                        <a href="javascript://" class="openclose">
                          <div class="row-fluid">
                            <div class="span10">
                              <div class="item-data">
                                <div class="tree-title-area">
                                  Market Assessment
                                  <span class="small gray">Finished</span>
                                </div>
                              </div>
                            </div>
                            <div class="span1">
                              &nbsp;
                            </div>
                            <div class="span1">
                              <div class="counter">
                                <i class="grcicon-object-black"></i>
<<<<<<< HEAD
                                <span id="objectItemUnderAssessmentCountObjectNav">
                                  4
                                </span>
=======
                                1
>>>>>>> aeabc274
                              </div>
                            </div>
                          </div>
                        </a>
                      </div>
                      <div class="tier-2-info item-content">
                        <div class="tier-2-info-content">
                          
                          <div class="show-description">
                            <div class="row-fluid">
                              <div class="span9">
                                <div class="tree-description">
                                  Lorem ipsum dolor sit amet, consectetur adipiscing elit. Cras vel rutrum tortor. Etiam lobortis volutpat tristique. Donec eget odio eu elit iaculis congue sed tempus lectus. Aliquam tincidunt feugiat justo, vel aliquam dolor condimentum eu. Proin ut mauris egestas nibh vehicula eleifend.
                                </div>
                              </div>
                              <div class="span3">
                                <select class="input-medium top-space pull-right" name="status">
                                  <option>Planned</option>
                                  <option>In Progress</option>
                                  <option>Manager Review</option>
                                  <option>Ready for External Review</option>
                                  <option>Completed</option>
                                  <option selected="selected">Finished</option>
                                </select>
                              </div>
                            </div>
                          </div>
                        
                          <div class="row-fluid">
                            <div class="span6">
                              <div class="tree-info">
                                <ul class="tree-info-list">
                                  <li>
                                    <strong>Due date: </strong>
                                    06/01/12
                                  </li>
                                </ul>
                              </div>
                            </div>
                            <div class="span6">
                              <div class="tree-info">
                                <ul class="tree-info-list">
                                  <li>
                                    <strong>Assessment Lead: </strong>
                                    Cassius Clay
                                  </li>
                                </ul>
                              </div>
                            </div>
                          </div>
                          
                          <div class="row-fluid">
                            <div class="span12">
                              <div class="tree-info">
                                <ul class="tree-info-list">
                                  <li>
                                    <strong>gDrive Evidence Folder: </strong>
                                    /Assessments/Market Assessment/
                                  </li>
                                </ul>
                              </div>
                            </div>
                          </div>
                          
                          <ul class="info-audit">
                            <li>
                              <a href="#">
                                <i class="grcicon-edit"></i>
                                Edit
                              </a>
                            </li>
                            <li>
                              <a href="#">
                                <i class="grcicon-imp-exp"></i>
                                Import Objects
                              </a>
                            </li>
                            <li>
                              <a href="#">
                                <i class="grcicon-export"></i>
                                Export Objects
                              </a>
                            </li>
                          </ul>
                        </div>
                        
                        <div class="inner-tree">
                          <h6>
                            Objects under Assessment (1)
                            <a href="#" class="advanced-filter-trigger">
                              <i class="grcicon-search"></i>
                              Show Filters
                            </a>
                          </h6>
                          <ul class="tree-structure new-tree">
                            <div class="advanced-filters pbc-filters extra-header">
                              <form>
                                <div class="row-fluid">
                                  <div class="span6">
                                    <ul class="filter-date-range">
                                      <li>
                                        <span class="requested-text">requested on or after:</span>
                                        <input class="input-small date" name="requested_on" data-toggle="datepicker" data-after="filter_start_date" placeholder="/ /" type="text" value="">
                                      </li>
                                    </ul>
                                  </div>
                                  <div class="span2">
                                    <i class="grcicon-person-green pull-left"></i>
                                    <div class="objective-selector">
                                      <input type="text" class="span10 short-field" value="">
                                    </div>
                                  </div>
                                  <div class="span2">
                                    <select name="status" class="span11 short-field">
                                      <option selected="selected">Assigned</option>
                                      <option>Accepted</option>
                                      <option>Completed</option>
                                    </select>
                                  </div>
                                  <div class="span2">
                                    <button type="reset" data-toggle="filter-reset" class="btn">Reset</button>
                                  </div>
                                </div>
                              </form>
                            </div>
                            <li class="tree-item controls request-list">
                              <div class="item-main">
                                <a href="javascript://" class="openclose">
                                  <div class="row-fluid">
                                    <div class="span8">
                                      <div class="item-data">
                                        <div class="tree-title-area">
                                          <i class="grcicon-control-color"></i>
                                          Assessment of Secure Backups
                                        </div>
                                      </div>
                                    </div>
                                    <div class="span2">
                                      <i class="grcicon-person-green pull-left"></i>
                                      <div class="objective-selector">
                                        <input type="text" class="span10 short-field" value="Cassius Clay">
                                      </div>
                                    </div>
                                    <div class="span2">
                                      <select name="status" class="span11 short-field">
                                        <option selected="selected">Assigned</option>
                                        <option>Accepted</option>
                                        <option>Completed</option>
                                      </select>
                                    </div>
                                  </div>
                                </a>
                              </div>
                              
                              <div class="tier-2-info item-content">
                                <div class="tier-2-info-content">
                                  
                                  <div class="show-description">
                                    <div class="row-fluid">
                                      <div class="span8">
                                        <div class="tree-description">
                                          <strong>Notes</strong><br>
                                          Lorem ipsum dolor sit amet, consectetur adipiscing elit. Cras vel rutrum tortor. Etiam lobortis volutpat tristique. Donec eget odio eu elit iaculis congue sed tempus lectus. Aliquam tincidunt feugiat justo, vel aliquam dolor condimentum eu. Proin ut mauris egestas nibh vehicula eleifend.
                                        </div>
                                      </div>
                                      <div class="span4">
                                        <div class="tree-info">
                                          <ul class="tree-info-list">
                                            <li>
                                              <strong>Assigned on: </strong> 06/01/12
                                            </li>
                                            <li>
                                              <strong>Due on: </strong> 12/12/13
                                            </li>
                                          </ul>
                                        </div>
                                      </div>
                                    </div>
                                  </div>
                                  
                                </div>
                                
                                <div class="inner-tree">
                                  <h6>
                                    Tasks (2)
                                  </h6>
                                  <ul class="tree-structure new-tree rq-colors">
                                    <li class="tree-item request-list rq-requested">
                                      <div class="item-main">
                                        <a href="javascript://" class="openclose">
                                          <div class="row-fluid">
                                            <div class="span5">
                                              <div class="item-data">
                                                <div class="tree-title-area">
                                                  <i class="grcicon-control-color"></i>
                                                  Define all required steps
                                                </div>
                                              </div>
                                            </div>
                                            <div class="span3">
                                              <i class="grcicon-person-green pull-left"></i>
                                              <div class="objective-selector">
                                                <input type="text" class="span10 short-field" value="Cassius Clay">
                                              </div>
                                            </div>
                                            <div class="span2">
                                              <select name="status" class="span11 short-field">
                                                <option selected="selected">Assigned</option>
                                                <option>Accepted</option>
                                                <option>Completed</option>
                                              </select>
                                            </div>
                                            <div class="span2">
                                              <div class="black-font">
                                                <strong>Due on: </strong> 12/12/13
                                              </div>
                                            </div>
                                          </div>
                                        </a>
                                      </div>
                                      
                                      <div class="tier-2-info item-content">
                                        <div class="tier-2-info-content">
                                          <div class="show-description">
                                            <div class="row-fluid">
                                              <div class="span9">
                                                <div class="tree-description">
                                                  <strong>Notes</strong><br>
                                                  Lorem ipsum dolor sit amet, consectetur adipiscing elit. Cras vel rutrum tortor. Etiam lobortis volutpat tristique. Donec eget odio eu elit iaculis congue sed tempus lectus. Aliquam tincidunt feugiat justo, vel aliquam dolor condimentum eu.
                                                </div>
                                              </div>
                                              <div class="span3">
                                                <div class="tree-info">
                                                  <ul class="tree-info-list">
                                                    <li>
                                                      <strong>Task Type:</strong><br>
                                                      Unspecified
                                                    </li>
                                                  </ul>
                                                </div>
                                              </div>
                                            </div>
                                          </div>
                                          
                                          <ul class="info-audit">
                                            <li>
                                              <a href="#">
                                                <i class="grcicon-edit"></i>
                                                Edit Task
                                              </a>
                                            </li>
                                          </ul>
                                          
                                        </div>
                                        
                                        <div class="inner-tree">
                                          <h6>
                                            Supporting Files (0)
                                          </h6>
                                          <ul class="tree-structure new-tree">
                                            <li class="tree-item tree-item-add tree-footer">
                                              <div class="row-fluid">
                                                <div class="span12">
                                                  <a href="#" class="section-create">
                                                    + Files
                                                  </a>
                                                </div>
                                              </div>
                                            </li>
                                          </ul>
                                        </div>
                                        
                                      </div>
                                    </li>
                                    
                                    <li class="tree-item request-list rq-accepted">
                                      <div class="item-main">
                                        <a href="javascript://" class="openclose">
                                          <div class="row-fluid">
                                            <div class="span5">
                                              <div class="item-data">
                                                <div class="tree-title-area">
                                                  <i class="grcicon-control-color"></i>
                                                  Collect documentation
                                                </div>
                                              </div>
                                            </div>
                                            <div class="span3">
                                              <i class="grcicon-person-green pull-left"></i>
                                              <div class="objective-selector">
                                                <input type="text" class="span10 short-field" value="Cassius Clay">
                                              </div>
                                            </div>
                                            <div class="span2">
                                              <select name="status" class="span11 short-field">
                                                <option>Assigned</option>
                                                <option selected="selected">Accepted</option>
                                                <option>Completed</option>
                                              </select>
                                            </div>
                                            <div class="span2">
                                              <div class="black-font">
                                                <strong>Due on: </strong> 12/12/13
                                              </div>
                                            </div>
                                          </div>
                                        </a>
                                      </div>
                                      
                                      <div class="tier-2-info item-content">
                                        <div class="tier-2-info-content">
                                          <div class="show-description">
                                            <div class="row-fluid">
                                              <div class="span9">
                                                <div class="tree-description">
                                                  <strong>Notes</strong><br>
                                                  Lorem ipsum dolor sit amet, consectetur adipiscing elit. Cras vel rutrum tortor. Etiam lobortis volutpat tristique. Donec eget odio eu elit iaculis congue sed tempus lectus. Aliquam tincidunt feugiat justo, vel aliquam dolor condimentum eu.
                                                </div>
                                              </div>
                                              <div class="span3">
                                                <div class="tree-info">
                                                  <ul class="tree-info-list">
                                                    <li>
                                                      <strong>Task Type:</strong><br>
                                                      Unspecified
                                                    </li>
                                                  </ul>
                                                </div>
                                              </div>
                                            </div>
                                          </div>
                                          
                                          <ul class="info-audit">
                                            <li>
                                              <a href="#">
                                                <i class="grcicon-edit"></i>
                                                Edit Task
                                              </a>
                                            </li>
                                          </ul>
                                          
                                        </div>
                                        
                                        <div class="inner-tree">
                                          <h6>
                                            Supporting Files (2)
                                          </h6>
                                          <ul class="tree-structure new-tree">
                                            <li class="tree-item">
                                              <div class="item-main">
                                                <a href="javascript://" class="openclose">
                                                  <div class="row-fluid">
                                                    <div class="span12">
                                                      <div class="item-data">
                                                        <div class="tree-title-area">
                                                          <i class="grcicon-document-color"></i>
                                                          backupsscreengrab.pdf
                                                        </div>
                                                      </div>
                                                    </div>
                                                  </div>
                                                </a>
                                              </div>
                                              
                                              <div class="tier-2-info item-content">
                                                <div class="tier-2-info-content">
                                                  <div class="row-fluid">
                                                    <div class="span6">&nbsp;</div>
                                                    <div class="span6">
                                                      <a href="#" class="info-action unmap pull-right">
                                                        <span class="result"></span>
                                                        <i class="grcicon-remove"></i>
                                                        Unmap
                                                      </a>
                                                    </div>
                                                  </div>
                                                  <div class="row-fluid">
                                                    <div class="span12">
                                                      <div class="tree-description">
                                                        Lorem ipsum dolor sit amet
                                                      </div>
                                                    </div>
                                                  </div>
                                                  <div class="row-fluid">
                                                    <div class="span12">
                                                      <div class="tree-info">
                                                        GDrive Path: /Assessments/Market Assessment/Assessment of Secure Backups/Collect Documentation/backupsscreengrab.pdf
                                                      </div>
                                                    </div>
                                                  </div>
                                                  <div class="row-fluid">
                                                    <div class="span12">
                                                      <a href="#" class="info-action">
                                                        <i class="grcicon-edit" style="margin-top: 7px;"></i>
                                                        Edit File
                                                      </a>
                                                    </div>
                                                  </div>
                                                </div>
                                              </div>
                                              
                                            </li>
                                            <li class="tree-item">
                                              <div class="item-main">
                                                <a href="javascript://" class="openclose">
                                                  <div class="row-fluid">
                                                    <div class="span12">
                                                      <div class="item-data">
                                                        <div class="tree-title-area">
                                                          <i class="grcicon-document-color"></i>
                                                          agreementwith3rdpartyreviewers_watermarked.pdf
                                                        </div>
                                                      </div>
                                                    </div>
                                                  </div>
                                                </a>
                                              </div>
                                              
                                              <div class="tier-2-info item-content">
                                                <div class="tier-2-info-content">
                                                  <div class="row-fluid">
                                                    <div class="span6">&nbsp;</div>
                                                    <div class="span6">
                                                      <a href="#" class="info-action unmap pull-right">
                                                        <span class="result"></span>
                                                        <i class="grcicon-remove"></i>
                                                        Unmap
                                                      </a>
                                                    </div>
                                                  </div>
                                                  <div class="row-fluid">
                                                    <div class="span12">
                                                      <div class="tree-description">
                                                        Lorem ipsum dolor sit amet. Lorem ipsum dolor sit amet. Lorem ipsum dolor sit amet.
                                                      </div>
                                                    </div>
                                                  </div>
                                                  <div class="row-fluid">
                                                    <div class="span12">
                                                      <div class="tree-info">
                                                        GDrive Path: /Assessments/Market Assessment/Assessment of Secure Backups/Collect Documentation/agreementwith3rdpartyreviewers_watermarked.pdf
                                                      </div>
                                                    </div>
                                                  </div>
                                                  <div class="row-fluid">
                                                    <div class="span12">
                                                      <a href="#" class="info-action">
                                                        <i class="grcicon-edit" style="margin-top: 7px;"></i>
                                                        Edit File
                                                      </a>
                                                    </div>
                                                  </div>
                                                </div>
                                              </div>
                                              
                                            </li>
                                            <li class="tree-item tree-item-add tree-footer">
                                              <div class="row-fluid">
                                                <div class="span12">
                                                  <a href="#" class="section-create">
                                                    + Files
                                                  </a>
                                                </div>
                                              </div>
                                            </li>
                                          </ul>
                                        </div>
                                        
                                      </div>
                                    </li>
                                    <li class="tree-item tree-item-add tree-footer">
                                      <div class="row-fluid">
                                        <div class="span12">
                                          <a href="#newTask" class="section-create" data-toggle="modal">
                                            + Tasks
                                          </a>
                                        </div>
                                      </div>
                                    </li>
                                  </ul>
                                </div>
                                
                              </div>
                              
                            </li>
                            <li class="tree-item tree-item-add tree-footer">
                              <div class="row-fluid">
                                <div class="span12">
                                  <a href="#newObjectToAssessment" class="section-create" data-toggle="modal">
                                    + Add Object to Assessment
                                  </a>
                                </div>
                              </div>
                            </li>
                          </ul>
                        </div>
                        
                      </div>
                    </li>
                    <li class="tree-item programs">
                      <div class="item-main">
                        <a href="javascript://" class="openclose">
                          <div class="row-fluid">
                            <div class="span10">
                              <div class="item-data">
                                <div class="tree-title-area">
                                  ISO Control Assessment
                                  <span class="small gray">Planned</span>
                                </div>
                              </div>
                            </div>
                            <div class="span1">
                              &nbsp;
                            </div>
                            <div class="span1">
                              <div class="counter">
                                <i class="grcicon-object-black"></i>
                                4
                              </div>
                            </div>
                          </div>
                        </a>
                      </div>
                      
                      <div class="tier-2-info item-content">
                        <div class="tier-2-info-content">
                          
                          <div class="show-description">
                            <div class="row-fluid">
                              <div class="span9">
                                <div class="tree-description">
                                  Lorem ipsum dolor sit amet, consectetur adipiscing elit. Cras vel rutrum tortor. Etiam lobortis volutpat tristique. Donec eget odio eu elit iaculis congue sed tempus lectus. Aliquam tincidunt feugiat justo, vel aliquam dolor condimentum eu. Proin ut mauris egestas nibh vehicula eleifend.
                                </div>
                              </div>
                              <div class="span3">
                                <select class="input-medium top-space pull-right" name="status">
                                  <option selected="selected">Planned</option>
                                  <option>In Progress</option>
                                  <option>Manager Review</option>
                                  <option>Ready for External Review</option>
                                  <option>Completed</option>
                                  <option>Finished</option>
                                </select>
                              </div>
                            </div>
                          </div>
                        
                          <div class="row-fluid">
                            <div class="span6">
                              <div class="tree-info">
                                <ul class="tree-info-list">
                                  <li>
                                    <strong>Due date: </strong>
                                    06/01/12
                                  </li>
                                </ul>
                              </div>
                            </div>
                            <div class="span6">
                              <div class="tree-info">
                                <ul class="tree-info-list">
                                  <li>
                                    <strong>Assessment Lead: </strong>
                                    Cassius Clay
                                  </li>
                                </ul>
                              </div>
                            </div>
                          </div>
                          
                          <div class="row-fluid">
                            <div class="span12">
                              <div class="tree-info">
                                <ul class="tree-info-list">
                                  <li>
                                    <strong>gDrive Evidence Folder: </strong>
                                    /Assessments/Market Assessment/
                                  </li>
                                </ul>
                              </div>
                            </div>
                          </div>
                          
                          <ul class="info-audit">
                            <li>
                              <a href="#">
                                <i class="grcicon-edit"></i>
                                Edit
                              </a>
                            </li>
                            <li>
                              <a href="#">
                                <i class="grcicon-imp-exp"></i>
                                Import Objects
                              </a>
                            </li>
                            <li>
                              <a href="#">
                                <i class="grcicon-export"></i>
                                Export Objects
                              </a>
                            </li>
                          </ul>
                        </div>
                        
                        <div class="inner-tree">
                          <h6>
                            Objects under Assessment (4)
                            <a href="#" class="advanced-filter-trigger">
                              <i class="grcicon-search"></i>
                              Show Filters
                            </a>
                          </h6>
                          <ul class="tree-structure new-tree">
                            <div class="advanced-filters pbc-filters extra-header">
                              <form>
                                <div class="row-fluid">
                                  <div class="span6">
                                    <ul class="filter-date-range">
                                      <li>
                                        <span class="requested-text">requested on or after:</span>
                                        <input class="input-small date" name="requested_on" data-toggle="datepicker" data-after="filter_start_date" placeholder="/ /" type="text" value="">
                                      </li>
                                    </ul>
                                  </div>
                                  <div class="span2">
                                    <i class="grcicon-person-green pull-left"></i>
                                    <div class="objective-selector">
                                      <input type="text" class="span10 short-field" value="">
                                    </div>
                                  </div>
                                  <div class="span2">
                                    <select name="status" class="span11 short-field">
                                      <option selected="selected">Assigned</option>
                                      <option>Accepted</option>
                                      <option>Completed</option>
                                    </select>
                                  </div>
                                  <div class="span2">
                                    <button type="reset" data-toggle="filter-reset" class="btn">Reset</button>
                                  </div>
                                </div>
                              </form>
                            </div>
                            <li class="tree-item controls request-list">
                              <div class="item-main">
                                <a href="javascript://" class="openclose">
                                  <div class="row-fluid">
                                    <div class="span8">
                                      <div class="item-data">
                                        <div class="tree-title-area">
                                          <i class="grcicon-control-color"></i>
                                          Assessment of Secure Backups
                                        </div>
                                      </div>
                                    </div>
                                    <div class="span2">
                                      <i class="grcicon-person-green pull-left"></i>
                                      <div class="objective-selector">
                                        <input type="text" class="span10 short-field" value="Cassius Clay">
                                      </div>
                                    </div>
                                    <div class="span2">
                                      <select name="status" class="span11 short-field">
                                        <option selected="selected">Assigned</option>
                                        <option>Accepted</option>
                                        <option>Completed</option>
                                      </select>
                                    </div>
                                  </div>
                                </a>
                              </div>
                            </li>
                            <li class="tree-item controls request-list">
                              <div class="item-main">
                                <a href="javascript://" class="openclose">
                                  <div class="row-fluid">
                                    <div class="span8">
                                      <div class="item-data">
                                        <div class="tree-title-area">
                                          <i class="grcicon-control-color"></i>
                                          Assessment of Password Strength Test
                                        </div>
                                      </div>
                                    </div>
                                    <div class="span2">
                                      <i class="grcicon-person-green pull-left"></i>
                                      <div class="objective-selector">
                                        <input type="text" class="span10 short-field" value="Ron Howard">
                                      </div>
                                    </div>
                                    <div class="span2">
                                      <select name="status" class="span11 short-field">
                                        <option selected="selected">Assigned</option>
                                        <option>Accepted</option>
                                        <option>Completed</option>
                                      </select>
                                    </div>
                                  </div>
                                </a>
                              </div>
                            </li>
                            <li class="tree-item controls request-list">
                              <div class="item-main">
                                <a href="javascript://" class="openclose">
                                  <div class="row-fluid">
                                    <div class="span8">
                                      <div class="item-data">
                                        <div class="tree-title-area">
                                          <i class="grcicon-control-color"></i>
                                          Assessment of Server Malfunction
                                        </div>
                                      </div>
                                    </div>
                                    <div class="span2">
                                      <i class="grcicon-person-green pull-left"></i>
                                      <div class="objective-selector">
                                        <input type="text" class="span10 short-field" value="Todd Myers">
                                      </div>
                                    </div>
                                    <div class="span2">
                                      <select name="status" class="span11 short-field">
                                        <option selected="selected">Assigned</option>
                                        <option>Accepted</option>
                                        <option>Completed</option>
                                      </select>
                                    </div>
                                  </div>
                                </a>
                              </div>
                            </li>
                            <li class="tree-item controls request-list">
                              <div class="item-main">
                                <a href="javascript://" class="openclose">
                                  <div class="row-fluid">
                                    <div class="span8">
                                      <div class="item-data">
                                        <div class="tree-title-area">
                                          <i class="grcicon-control-color"></i>
                                          Assessment of Database Recovery
                                        </div>
                                      </div>
                                    </div>
                                    <div class="span2">
                                      <i class="grcicon-person-green pull-left"></i>
                                      <div class="objective-selector">
                                        <input type="text" class="span10 short-field" value="Samantha Blitz">
                                      </div>
                                    </div>
                                    <div class="span2">
                                      <select name="status" class="span11 short-field">
                                        <option selected="selected">Assigned</option>
                                        <option>Accepted</option>
                                        <option>Completed</option>
                                      </select>
                                    </div>
                                  </div>
                                </a>
                              </div>
                            </li>
                            <li class="tree-item tree-item-add tree-footer">
                              <div class="row-fluid">
                                <div class="span12">
                                  <a href="#newObjectToAssessment" class="section-create" data-toggle="modal">
                                    + Add Object to Assessment
                                  </a>
                                </div>
                              </div>
                            </li>
                          </ul>
                        </div>
                        
                      </div>
                    </li>
                    <li class="tree-item tree-item-add tree-footer">
                      <div class="row-fluid">
                        <div class="span12">
                          <a href="#newAssessment" class="section-create" data-toggle="modal">
                            + Assessment
                          </a>
                        </div>
                      </div>
                    </li>
                  </ul>
                </section>
              </section>
              
              <section class="widget business" id="process_widget" style="display:none;">
                <header class="header">
                  <div class="row-fluid">
                    <div class="span9">
                      <h2>
                        <i class="grcicon-process-color"></i>
                        Mapped Processes
                        <span class="object_count">(3)</span>
                        <span class="explanation"></span>
                      </h2>
                    </div>
                    <div class="span3">
                      <div class="widget-action pull-right widget-showhide" rel="tooltip" title="Expand / Collapse">
                        <a class="active" href="javascript://"></a>
                      </div>
                      <div class="widget-action pull-right widget-action-help">
                        <a data-placement="top" data-toggle="modal-ajax" data-modal-type="helpform" data-help-slug="info" href="javascript://" rel="tooltip" data-original-title="Help">
                          <i class="grcicon-help-black"></i>
                        </a>
                      </div>
                    </div>
                  </div>
                </header>
                <section class="content">
                  <ul class="tree-structure new-tree">
                    <li class="tree-item governance">
                      <div class="item-main">
                        <a href="javascript://" class="openclose">
                          <div class="row-fluid">
                            <div class="span11">
                              <div class="item-data">
                                <div class="tree-title-area">
                                  <i class="grcicon-control-color"></i>
                                  New Hire Process
                                </div>
                              </div>
                            </div>
                            <div class="span1">
                              <div class="counter">
                                <i class="grcicon-people-warning"></i>
                              </div>
                            </div>
                          </div>
                        </a>
                      </div>
                      <div class="tier-2-info item-content">
                        <div class="tier-2-info-content">
                          <div class="row-fluid">
                            <div class="span6">
                              <a href="#" class="info-action">
                                View Process
                                <i class="grcicon-goto"></i>
                              </a>
                            </div>
                            <div class="span6">
                              <a href="#" class="info-action unmap pull-right">
                                <span class="result"></span>
                                <i class="grcicon-remove"></i>
                                Unmap
                              </a>
                            </div>
                          </div>
                          
                          <div class="show-description">
                            <div class="row-fluid">
                              <div class="span12">
                                <div class="tree-description">
                                  On-boarding process for new hires
                                </div>
                                <a href="javascript://" class="show-long" style="display: none;">...more</a>
                              </div>
                            </div>
                          </div>
                          
                          <div class="row-fluid">
                            This  is mapped to 
                            <i class="grcicon-section-color"></i><b href="#regulation_widget">Responsibility for assets</b> 
                            of <i class="grcicon-regulation-color"></i><b href="#regulation_widget">ISO 27001 - Data Security Regulation</b>, 
                            and a 
                            <i class="grcicon-response-color"></i><b>Population Sample Response</b> in <i class="grcicon-audit-color"></i><b>2013 Contract Compliance Audit</b>.
                          </div>
                          
                          <div class="row-fluid">
                            <div class="span6">
                              <p>
                                <strong>Owner:</strong>
                                <br>
                                <a href="#">liz@reciprocitylabs.com</a>
                              </p>
                            </div>
                            <div class="span6">
                              <p>
                                <strong>Contact</strong>
                                <br>
                                <span class="error">Not Assigned</span>
                              </p>
                            </div>
                          </div>
                        </div>
                      </div>
                    </li>
                    <li class="tree-item governance">
                      <div class="item-main">
                        <a href="javascript://" class="openclose">
                          <div class="row-fluid">
                            <div class="span11">
                              <div class="item-data">
                                <div class="tree-title-area">
                                  <i class="grcicon-control-color"></i>
                                  User Privacy Policy - Verification Process
                                </div>
                              </div>
                            </div>
                            <div class="span1">
                              <div class="counter">
                              </div>
                            </div>
                          </div>
                        </a>
                      </div>
                      <div class="tier-2-info item-content">
                        <div class="tier-2-info-content">
                          <div class="row-fluid">
                            <div class="span6">
                              <a href="#" class="info-action">
                                View Process
                                <i class="grcicon-goto"></i>
                              </a>
                            </div>
                            <div class="span6">
                              <a href="#" class="info-action unmap pull-right">
                                <span class="result"></span>
                                <i class="grcicon-remove"></i>
                                Unmap
                              </a>
                            </div>
                          </div>
                          
                          <div class="show-description">
                            <div class="row-fluid">
                              <div class="span12">
                                <div class="tree-description short">
                                  Data Protection Information:<br>
                                  Currently, as of March 2012, the need for a set of unified privacy policies has been met by the European Union with proposed legislation. The Data Protection Regulation is a proposed set of consistent regulations across the European Union that will protect Internet users from clandestine tracking and unauthorized personal data usage.
                                </div>
                                <a href="javascript://" class="show-long">...more</a>
                              </div>
                            </div>
                          </div>
                          
                          <div class="row-fluid">
                            This  is mapped to 
                            <i class="grcicon-control-color"></i><b href="#control_widget">ISO User ID and Authorization Policy</b>.
                          </div>
                          
                          <div class="row-fluid">
                            <div class="span6">
                              <p>
                                <strong>Owner:</strong>
                                <br>
                                <a href="#">ken@reciprocitylabs.com</a>
                              </p>
                            </div>
                            <div class="span6">
                              <p>
                                <strong>Contact</strong>
                                <br>
                                <a href="#">ken@reciprocitylabs.com</a>
                              </p>
                            </div>
                          </div>
                          
                          <div class="row-fluid">
                            <div class="span6">
                              <div class="tree-info">
                                <strong>URL:</strong>
                                <a class="url" href="http://en.wikipedia.org/wiki/Internet_privacy" target="_blank">http://en.wikipedia.org/wiki/Internet_privacy</a>
                              </div>
                            </div>
                          </div>
                          
                        </div>
                      </div>
                    </li>
                    <li class="tree-item governance">
                      <div class="item-main">
                        <a href="javascript://" class="openclose">
                          <div class="row-fluid">
                            <div class="span11">
                              <div class="item-data">
                                <div class="tree-title-area">
                                  <i class="grcicon-control-color"></i>
                                  Vulnerability Prevention Process
                                </div>
                              </div>
                            </div>
                            <div class="span1">
                              <div class="counter">
                              </div>
                            </div>
                          </div>
                        </a>
                      </div>
                      <div class="tier-2-info item-content">
                        <div class="tier-2-info-content">
                          <div class="row-fluid">
                            <div class="span6">
                              <a href="#" class="info-action">
                                View Process
                                <i class="grcicon-goto"></i>
                              </a>
                            </div>
                            <div class="span6">
                              <a href="#" class="info-action unmap pull-right">
                                <span class="result"></span>
                                <i class="grcicon-remove"></i>
                                Unmap
                              </a>
                            </div>
                          </div>
                          
                          <div class="show-description">
                            <div class="row-fluid">
                              <div class="span12">
                                <div class="tree-description short">
                                  <ul>
                                    <li>
                                      <div>
                                        <div>
                                          Vulnerability scanner
                                        </div>
                                        <div>
                                          Main article:&nbsp;<a href="http://en.wikipedia.org/wiki/Vulnerability_scanner">Vulnerability scanner</a>
                                        </div>
                                        <div>
                                          <div>
                                            A vulnerability scanner is a tool used to quickly check computers on a network for known weaknesses. Hackers also commonly use&nbsp;<a href="http://en.wikipedia.org/wiki/Port_scanner">port scanners</a>. These check to see which ports on a specified computer are "open" or available to access the computer, and sometimes will detect what program or service is listening on that port, and its version number. (Note that&nbsp;<a href="http://en.wikipedia.org/wiki/Firewall_(networking)">firewalls</a>&nbsp;defend computers from intruders by limiting access to ports/machines both inbound and outbound, but can still be circumvented.)
                                          </div>
                                          Password cracking
                                        </div>
                                        <div>
                                          Main article:&nbsp;<a href="http://en.wikipedia.org/wiki/Password_cracking">Password cracking</a>
                                        </div>
                                        <div>
                                          <div>
                                            Password cracking is the process of recovering passwords from data that has been stored in or transmitted by a computer system. A common approach is to repeatedly try guesses for the password.
                                          </div>
                                          Packet sniffer
                                        </div>
                                        <div>
                                          Main article:&nbsp;<a href="http://en.wikipedia.org/wiki/Packet_sniffer">Packet sniffer</a>
                                        </div>
                                        <div>
                                          <div>
                                            A packet sniffer is an application that captures data packets, which can be used to capture passwords and other data in transit over the network.
                                          </div>
                                          Spoofing attack (Phishing)
                                        </div>
                                        <div>
                                          Main article:&nbsp;<a href="http://en.wikipedia.org/wiki/Spoofing_attack">Spoofing attack</a>
                                        </div>
                                        <div>
                                          A spoofing attack involves one program, system, or website successfully masquerading as another by falsifying data and thereby being treated as a trusted system by a user or another program. The purpose of this is usually to fool programs, systems, or users into revealing confidential information, such as user names and passwords, to the attacker.
                                        </div>
                                      </div>
                                    </li>
                                  </ul>
                                </div>
                                <a href="javascript://" class="show-long">...more</a>
                              </div>
                            </div>
                          </div>
                          
                          <div class="row-fluid">
                            This  is mapped to 
                            <i class="grcicon-control-color"></i><b href="#control_widget">ISO User ID and Authorization Policy</b>.
                          </div>
                          
                          <div class="row-fluid">
                            <div class="span6">
                              <p>
                                <strong>Owner:</strong>
                                <br>
                                <span class="error">Not Assigned</span>
                              </p>
                            </div>
                            <div class="span6">
                              <p>
                                <strong>Contact</strong>
                                <br>
                                <a href="#">dan@reciprocitylabs.com</a>
                              </p>
                            </div>
                          </div>
                          
                        </div>
                      </div>
                    </li>
                    <li class="tree-footer tree-item tree-item-add">
                      <div class="row-fluid">
                        <div class="span12 section-expandable">
                          <a class="section-add" href="#">
                            + Process
                          </a>
                        </div>
                      </div>
                    </li>
                  </ul>
                </section>
              </section>
              
              <section class="widget business" id="facility_widget" style="display:none;">
                <header class="header">
                  <div class="row-fluid">
                    <div class="span9">
                      <h2>
                        <i class="grcicon-facility-color"></i>
                        Mapped Facilities
                        <span class="object_count">(3)</span>
                        <span class="explanation"></span>
                      </h2>
                    </div>
                    <div class="span3">
                      <div class="widget-action pull-right widget-showhide" rel="tooltip" title="Expand / Collapse">
                        <a class="active" href="javascript://"></a>
                      </div>
                      <div class="widget-action pull-right widget-action-help">
                        <a data-placement="top" data-toggle="modal-ajax" data-modal-type="helpform" data-help-slug="info" href="javascript://" rel="tooltip" data-original-title="Help">
                          <i class="grcicon-help-black"></i>
                        </a>
                      </div>
                    </div>
                  </div>
                </header>
                <section class="content">
                  <ul class="tree-structure new-tree">
                    <li class="tree-item governance">
                      <div class="item-main">
                        <a href="javascript://" class="openclose">
                          <div class="row-fluid">
                            <div class="span11">
                              <div class="item-data">
                                <div class="tree-title-area">
                                  <i class="grcicon-control-color"></i>
                                  DALLES, OREGON- SERVER FARM
                                </div>
                              </div>
                            </div>
                            <div class="span1">
                              <div class="counter">
                              </div>
                            </div>
                          </div>
                        </a>
                      </div>
                      <div class="tier-2-info item-content">
                        <div class="tier-2-info-content">
                          <div class="row-fluid">
                            <div class="span6">
                              <a href="#" class="info-action">
                                View Facility
                                <i class="grcicon-goto"></i>
                              </a>
                            </div>
                            <div class="span6">
                              <a href="#" class="info-action unmap pull-right">
                                <span class="result"></span>
                                <i class="grcicon-remove"></i>
                                Unmap
                              </a>
                            </div>
                          </div>
                          
                          <div class="show-description">
                            <div class="row-fluid">
                              <div class="span12">
                                <div class="tree-description short">
                                  1234 Anywhere Street<br>
                                  Seattle, WA 98101<br><br>
                                  Built in 2006, this was one of the first server farms to be built ‘from the ground up’, at a cost of £375m ($600m). Situated close to the 2000MW Dalles Dam on the Columbia River, it has the benefits of green, reliable power, and temperatures varying between 30F (-1C) in Winter and highs of 88F (31C) in summer.
                                </div>
                                <a href="javascript://" class="show-long">...more</a>
                              </div>
                            </div>
                          </div>
                          
                          <div class="row-fluid">
                            <div class="span6">
                              <p>
                                <strong>Owner:</strong>
                                <br>
                                <a href="#">liz@reciprocitylabs.com</a>
                              </p>
                            </div>
                            <div class="span6">
                              <p>
                                <strong>Contact</strong>
                                <br>
                                <a href="#">brad@reciprocitylabs.com</a>
                              </p>
                            </div>
                          </div>
                          
                          <div class="row-fluid">
                            <div class="span6">
                              <div class="tree-info">
                                <strong>URL:</strong>
                                <a class="url" href="http://www.seattle.com/" target="_blank">http://www.seattle.com/</a>
                              </div>
                            </div>
                          </div>
                          
                        </div>
                      </div>
                    </li>
                    <li class="tree-item governance">
                      <div class="item-main">
                        <a href="javascript://" class="openclose">
                          <div class="row-fluid">
                            <div class="span11">
                              <div class="item-data">
                                <div class="tree-title-area">
                                  <i class="grcicon-control-color"></i>
                                  MAIDEN, NORTH CAROLINA SERVER FARM
                                </div>
                              </div>
                            </div>
                            <div class="span1">
                              <div class="counter">
                              </div>
                            </div>
                          </div>
                        </a>
                      </div>
                      <div class="tier-2-info item-content">
                        <div class="tier-2-info-content">
                          <div class="row-fluid">
                            <div class="span6">
                              <a href="#" class="info-action">
                                View Facility
                                <i class="grcicon-goto"></i>
                              </a>
                            </div>
                            <div class="span6">
                              <a href="#" class="info-action unmap pull-right">
                                <span class="result"></span>
                                <i class="grcicon-remove"></i>
                                Unmap
                              </a>
                            </div>
                          </div>
                          
                          <div class="show-description">
                            <div class="row-fluid">
                              <div class="span12">
                                <div class="tree-description short">
                                  123 Anywhere Street<br>
                                  San Jose, CA<br><br>
                                  (408) xxx-xxxx<br><br>
                                  <div>
                                    MAIDEN, NORTH CAROLINA&nbsp;Server Farm- Maiden, North Carolina
                                  </div>
                                  <div>
                                    <div>
                                      At 500,000 square feet, it is one of the&nbsp;largest data centres.
                                    </div>
                                  </div>
                                </div>
                                <a href="javascript://" class="show-long">...more</a>
                              </div>
                            </div>
                          </div>
                          
                          <div class="row-fluid">
                            <div class="span6">
                              <p>
                                <strong>Owner:</strong>
                                <br>
                                <a href="#">liz@reciprocitylabs.com</a>
                              </p>
                            </div>
                            <div class="span6">
                              <p>
                                <strong>Contact</strong>
                                <br>
                                <a href="#">ken@reciprocitylabs.com</a>
                              </p>
                            </div>
                          </div>
                          
                          <div class="row-fluid">
                            <div class="span6">
                              <div class="tree-info">
                                <strong>URL:</strong>
                                <a class="url" href="http://www.sanjose.com/" target="_blank">http://www.sanjose.com/</a>
                              </div>
                            </div>
                          </div>
                          
                        </div>
                      </div>
                    </li>
                    <li class="tree-item governance">
                      <div class="item-main">
                        <a href="javascript://" class="openclose">
                          <div class="row-fluid">
                            <div class="span11">
                              <div class="item-data">
                                <div class="tree-title-area">
                                  <i class="grcicon-control-color"></i>
                                  KEFLAVIK, ICELAND- SERVER FARM
                                </div>
                              </div>
                            </div>
                            <div class="span1">
                              <div class="counter">
                              </div>
                            </div>
                          </div>
                        </a>
                      </div>
                      <div class="tier-2-info item-content">
                        <div class="tier-2-info-content">
                          <div class="row-fluid">
                            <div class="span6">
                              <a href="#" class="info-action">
                                View Facility
                                <i class="grcicon-goto"></i>
                              </a>
                            </div>
                            <div class="span6">
                              <a href="#" class="info-action unmap pull-right">
                                <span class="result"></span>
                                <i class="grcicon-remove"></i>
                                Unmap
                              </a>
                            </div>
                          </div>
                          
                          <div class="show-description">
                            <div class="row-fluid">
                              <div class="span12">
                                <div class="tree-description short">
                                  123 Anywhere Street<br>
                                  Keflavik, Iceland<br>
                                  xxx-xxxx<br><br>
                                  <div>
                                    Server Farm- Keflavik, Iceland
                                  </div>
                                  <div>
                                    <div>
                                      new server farm based in a disused naval base not far from the captial Reykjavík. The centre is 100 per cent powered by renewable energy resources and 100pc cooled by the natural environment of Iceland, without the use of chillers or compressors. The site was originally designed to be a dedicated data centre for hte UK’s Colt Telecoms, but they decided to open it out to other customers.
                                    </div>
                                  </div>
                                </div>
                                <a href="javascript://" class="show-long">...more</a>
                              </div>
                            </div>
                          </div>
                          
                          <div class="row-fluid">
                            <div class="span6">
                              <p>
                                <strong>Owner:</strong>
                                <br>
                                <a href="#">liz@reciprocitylabs.com</a>
                              </p>
                            </div>
                            <div class="span6">
                              <p>
                                <strong>Contact</strong>
                                <br>
                                <a href="#">dan@reciprocitylabs.com</a>
                              </p>
                            </div>
                          </div>
                          
                        </div>
                      </div>
                    </li>
                    <li class="tree-footer tree-item tree-item-add">
                      <div class="row-fluid">
                        <div class="span12 section-expandable">
                          <a class="section-add" href="#">
                            + Facility
                          </a>
                        </div>
                      </div>
                    </li>
                  </ul>
                </section>
              </section>
              
              <section class="widget programs" id="authorization_widget" style="display:none;">
                <header class="header">
                  <div class="row-fluid">
                    <div class="span9">
                      <h2>
                        <i class="grcicon-authorization-color"></i>
                        Authorizations
                        <span class="object_count">(2)</span>
                        <span class="explanation"></span>
                      </h2>
                    </div>
                    <div class="span3">
                      <div class="widget-action pull-right widget-showhide" rel="tooltip" title="Expand / Collapse">
                        <a class="active" href="javascript://"></a>
                      </div>
                      <div class="widget-action pull-right widget-action-help">
                        <a data-placement="top" data-toggle="modal-ajax" data-modal-type="helpform" data-help-slug="authorizations" href="javascript://" rel="tooltip" data-original-title="Help">
                          <i class="grcicon-help-black"></i>
                        </a>
                      </div>
                      <div class="widget-action pull-right" rel="tooltip" data-original-title="Manage Authorizations">
                        <a href="javascript://" data-toggle="user-roles-modal-selector" data-modal-selector-options="user_roles" data-list-target="refresh" data-modal-class="modal-wide">
                          <i class="grcicon-user-black"></i>
                        </a>
                      </div>
              
                    </div>
                  </div>
                </header>
                <section class="content">
                  <ul class="new-tree">
                    <li data-model="true" class="tree-item">
                      <div class="item-main">
                        <div class="simple-link">
                          <div class="row-fluid">
                            <div class="span12">
                              <div class="item-data">
                                <div class="tree-title-area">
                                  liz@reciprocitylabs.com
                                  <span class="role">
                                    Owner
                                  </span>
                                </div>
                              </div>
                            </div>
                          </div>
                        </div>
                      </div>
                    </li>
                    <li data-model="true" class="tree-item">
                      <div class="item-main">
                        <div class="simple-link">
                          <div class="row-fluid">
                            <div class="span12">
                              <div class="item-data">
                                <div class="tree-title-area">
                                  ken@reciprocitylabs.com
                                  <span class="role">
                                    Owner
                                  </span>
                                </div>
                              </div>
                            </div>
                          </div>
                        </div>
                      </div>
                    </li>
                  </ul>
                </section>
              </section>
              
              <section class="widget governance" id="regulation_widget" style="display:none;">
                <header class="header">
                  <div class="row-fluid">
                    <div class="span9">
                      <h2>
                        <i class="grcicon-regulation-color"></i>
                        Mapped Regulations
                        <span class="object_count">(3)</span>
                        <span class="explanation"></span>
                      </h2>
                    </div>
                    <div class="span3">
                      <div class="widget-action pull-right widget-showhide" rel="tooltip" title="Expand / Collapse">
                        <a class="active" href="javascript://"></a>
                      </div>
                      <div class="widget-action pull-right widget-action-help">
                        <a data-placement="top" data-toggle="modal-ajax" data-modal-type="helpform" data-help-slug="info" href="javascript://" rel="tooltip" data-original-title="Help">
                          <i class="grcicon-help-black"></i>
                        </a>
                      </div>
                    </div>
                  </div>
                </header>
                <section class="content">
                  <ul class="tree-structure new-tree">
                    <li class="tree-item governance">
                      <div class="item-main">
                        <a href="javascript://" class="openclose">
                          <div class="row-fluid">
                            <div class="span11">
                              <div class="item-data">
                                <div class="tree-title-area">
                                  <i class="grcicon-control-color"></i>
                                  ISO 27001 - Data Security Regulation
                                </div>
                              </div>
                            </div>
                            <div class="span1">
                              <div class="counter">
                              </div>
                            </div>
                          </div>
                        </a>
                      </div>
                      <div class="tier-2-info item-content">
                        <div class="tier-2-info-content">
                          <div class="row-fluid">
                            <div class="span6">
                              <a href="#" class="info-action">
                                View Regulation
                                <i class="grcicon-goto"></i>
                              </a>
                            </div>
                            <div class="span6">
                              <a href="#" class="info-action unmap pull-right">
                                <span class="result"></span>
                                <i class="grcicon-remove"></i>
                                Unmap
                              </a>
                            </div>
                          </div>
                          <div class="row-fluid">
                            <div class="span6">
                              <p>
                                <strong>Owner:</strong>
                                <br>
                                <a href="#">ken@reciprocitylabs.com</a>
                              </p>
                            </div>
                            <div class="span6">
                              <p>
                                <strong>Contact</strong>
                                <br>
                                <a href="#">ken@reciprocitylabs.com</a>
                              </p>
                            </div>
                          </div>
                        </div>
                      </div>
                    </li>
                    <li class="tree-item governance">
                      <div class="item-main">
                        <a href="javascript://" class="openclose">
                          <div class="row-fluid">
                            <div class="span11">
                              <div class="item-data">
                                <div class="tree-title-area">
                                  <i class="grcicon-control-color"></i>
                                  ISO Asset Management
                                </div>
                              </div>
                            </div>
                            <div class="span1">
                              <div class="counter">
                              </div>
                            </div>
                          </div>
                        </a>
                      </div>
                      <div class="tier-2-info item-content">
                        <div class="tier-2-info-content">
                          <div class="row-fluid">
                            <div class="span6">
                              <a href="#" class="info-action">
                                View Regulation
                                <i class="grcicon-goto"></i>
                              </a>
                            </div>
                            <div class="span6">
                              <a href="#" class="info-action unmap pull-right">
                                <span class="result"></span>
                                <i class="grcicon-remove"></i>
                                Unmap
                              </a>
                            </div>
                          </div>
                          <div class="row-fluid">
                            <div class="span6">
                              <p>
                                <strong>Owner:</strong>
                                <br>
                                <span class="error">Not Assigned</span>
                              </p>
                            </div>
                            <div class="span6">
                              <p>
                                <strong>Contact</strong>
                                <br>
                                <a href="#">ken@reciprocitylabs.com</a>
                              </p>
                            </div>
                          </div>
                        </div>
                      </div>
                    </li>
                    <li class="tree-item governance">
                      <div class="item-main">
                        <a href="javascript://" class="openclose">
                          <div class="row-fluid">
                            <div class="span11">
                              <div class="item-data">
                                <div class="tree-title-area">
                                  <i class="grcicon-control-color"></i>
                                  ISO User ID and Authorization Regulation
                                </div>
                              </div>
                            </div>
                            <div class="span1">
                              <div class="counter">
                              </div>
                            </div>
                          </div>
                        </a>
                      </div>
                      <div class="tier-2-info item-content">
                        <div class="tier-2-info-content">
                          <div class="row-fluid">
                            <div class="span6">
                              <a href="#" class="info-action">
                                View Regulation
                                <i class="grcicon-goto"></i>
                              </a>
                            </div>
                            <div class="span6">
                              <a href="#" class="info-action unmap pull-right">
                                <span class="result"></span>
                                <i class="grcicon-remove"></i>
                                Unmap
                              </a>
                            </div>
                          </div>
                          
                          <div class="show-description">
                            <div class="row-fluid">
                              <div class="span12">
                                <div class="tree-description short">
                                  <p>The asset management domain deals with analyzing and attaining the necessary level of protection of organizational assets. The typical objectives of the asset management domain is to identify and create an inventory of all assets, establish an ownership on all assets identified, establish a set of rules for the acceptable use of assets, establish a framework for classification of assets, establish an asset labeling and handling guideline. Asset management, broadly defined, refers to any system that monitors and maintains things of value to an entity or group. It may apply to both tangible assets such as buildings and to intangible concepts such as intellectual property and goodwill.</p>
                                  <p>An asset is anything that has value to the organization. Assets can include infrastructure (e.g. buildings, store houses, towers etc.), physical assets ( computer equipment, communications, utility equipment, heavy machinery), software assets ( applications, software code, development tools, operational software etc.), information (database information, legal documentation, manuals, policies &amp; procedures, organizational documents etc.), services ( transport, air conditioning, communications, utilities etc.), people (management, skills, experience etc.) and imperceptible (reputation, image etc.).</p>
                                  <p>Asset management is a systematic process of operating, maintaining, upgrading, and disposing of assets cost-effectively. Organizations need to identify all assets and create and maintain security controls around them. For each asset a designated owner needs to be made responsible for implementation of appropriate security controls. When creating an asset management policy the organization needs to define the scope of the policy (which parts of the organization are covered under the policy), responsibility (who is ultimately responsible for the policy), compliance (is compliance mandatory or not, what are the guidelines to follow), wavier criteria (on what basis can someone ask for a waiver) and effective date (from when to when is the policy applicable).</p>
                                  <p>Typical policy statements for Asset Management include:</p>
                                  <ul>
                                    <li>All assets shall be clearly identified, documented and regularly updated in an asset register</li>
                                    <li>All assets of shall have designated owners and custodians listed in the asset register</li>
                                    <li>All assets will have the respective CIA (Confidentiality, Integrity and Availability) rating established in the asset register</li>
                                    <li>All employees shall use company assets according to the acceptable use of assets procedures</li>
                                    <li>All assets shall be classified according the asset classification guideline of the company</li>
                                  </ul>
                                  <p>Asset management comprises of all the activities associated with ongoing management and tracking of assets some of which are as follows: asset discovery (physical &amp; logical), create &amp; maintain conclusive software library, create &amp; maintain conclusive hardware stock, configuration management, physical asset tracking, software license management, request &amp; approval process, procurement management, contract management, assessment on ISO 27001 and PCI controls, supplier/ vendor management, re-deployment &amp; movement, retire &amp; disposal Management, compliance to laws if applicable etc.</p>
                                </div>
                                <a href="javascript://" class="show-long">...more</a>
                              </div>
                            </div>
                          </div>
                          
                          <div class="row-fluid">
                            <div class="span6">
                              <p>
                                <strong>Owner:</strong>
                                <br>
                                <span class="error">Not Assigned</span>
                              </p>
                            </div>
                            <div class="span6">
                              <p>
                                <strong>Contact</strong>
                                <br>
                                <a href="#">liz@reciprocitylabs.com</a>
                              </p>
                            </div>
                          </div>
                        </div>
                      </div>
                    </li>
                    <li class="tree-footer tree-item tree-item-add">
                      <div class="row-fluid">
                        <div class="span12 section-expandable">
                          <a class="section-add" href="#">
                            + Regulation
                          </a>
                        </div>
                      </div>
                    </li>
                  </ul>
                </section>
              </section>
              
              <br>
              <br>
              <br>
              <br>
              <br>
              <br>
              <br>
              <br>
            </div>
          </div>
        </div>
      </div>
    </section>
  </div>
  
  <section class="footer" style="z-index: 1000; position: fixed; right:0; bottom: 0; width: 100%;">
    <div class="row-fluid">
      <div class="span12">
        <p>Confidential. Copyright &copy; Company, Inc. Version s19</p>
      </div>
    </div>
  </section>
  
  <div id="lhn">
    <div class="bar-v"></div>
    <div class="lhs-holder">
      <div class="affix-holder">
        <div id="lhs" class="lhs accordion">
          
          <form class="form-search">
            <div class="lhs-search input-append">
              <input class="widgetsearch" placeholder="Enter text" type="text" style="width: 105px;">
              <label class="checkbox btn" style="top: 10px;">
                <input class="my-work" type="checkbox">
                My Work
              </label>
            </div>
          </form>
          
          <div class="lhs-bg"></div>
          
          <div class="lhs-nav emphesized">
            <ul class="top-level">
              <li class="programs accordion-group">
                <a class="programs" href="#">
                  <i class="grcicon-program-color"></i>
                  Programs
                  <small>(<span class="item-count">9</span>)</small>
                </a>
                
                <div class="content">
                  <ul class="sub-level" style="max-height:252px;">
                    <li class="programs" data-model="true">
                      <a href="#" class="show-extended">
                        <div class="row-fluid">
                          <div class="span8 lhs-main-title">
                            <span class="lhs-item">
                              Reciprocity Cloud Security
                            </span>
                          </div>
                          <div class="span1 lhs-private">
                            <i class="grcicon-private" rel="tooltip" data-original-title="Private"></i>
                          </div>
                          <div class="span1 lhs-people"></div>
                        </div>
                      </a>
                    </li>
                    <li class="programs" data-model="true">
                      <a href="#" class="show-extended">
                        <div class="row-fluid">
                          <div class="span8 lhs-main-title">
                            <span class="lhs-item">
                              LEED
                            </span>
                          </div>
                          <div class="span1 lhs-private"></div>
                          <div class="span1 lhs-people"></div>
                        </div>
                      </a>
                    </li>
                    <li class="programs" data-model="true">
                      <a href="#" class="show-extended">
                        <div class="row-fluid">
                          <div class="span8 lhs-main-title">
                            <span class="lhs-item">
                              ISO 27001 Program
                            </span>
                          </div>
                          <div class="span1 lhs-private">
                            <i class="grcicon-private" rel="tooltip" data-original-title="Private"></i>
                          </div>
                          <div class="span1 lhs-people"></div>
                        </div>
                      </a>
                    </li>
                    <li class="programs" data-model="true">
                      <a href="#" class="show-extended">
                        <div class="row-fluid">
                          <div class="span8 lhs-main-title">
                            <span class="lhs-item">
                              CFR 21 Part 11
                            </span>
                          </div>
                          <div class="span1 lhs-private"></div>
                          <div class="span1 lhs-people"></div>
                        </div>
                      </a>
                    </li>
                    <li class="programs" data-model="true">
                      <a href="#" class="show-extended">
                        <div class="row-fluid">
                          <div class="span8 lhs-main-title">
                            <span class="lhs-item">
                              HIPAA
                            </span>
                          </div>
                          <div class="span1 lhs-private"></div>
                          <div class="span1 lhs-people"></div>
                        </div>
                      </a>
                    </li>
                    <li class="programs" data-model="true">
                      <a href="#" class="show-extended">
                        <div class="row-fluid">
                          <div class="span8 lhs-main-title">
                            <span class="lhs-item">
                              HR Program
                            </span>
                          </div>
                          <div class="span1 lhs-private"></div>
                          <div class="span1 lhs-people"></div>
                        </div>
                      </a>
                    </li>
                    <li class="programs" data-model="true">
                      <a href="#" class="show-extended">
                        <div class="row-fluid">
                          <div class="span8 lhs-main-title">
                            <span class="lhs-item">
                              SOX Compliance Program
                            </span>
                          </div>
                          <div class="span1 lhs-private"></div>
                          <div class="span1 lhs-people"></div>
                        </div>
                      </a>
                    </li>
                    <li class="programs" data-model="true">
                      <a href="#" class="show-extended">
                        <div class="row-fluid">
                          <div class="span8 lhs-main-title">
                            <span class="lhs-item">
                              Contract Compliance
                            </span>
                          </div>
                          <div class="span1 lhs-private">
                            <i class="grcicon-private" rel="tooltip" data-original-title="Private"></i>
                          </div>
                          <div class="span1 lhs-people"></div>
                        </div>
                      </a>
                    </li>
                    <li class="programs" data-model="true">
                      <a href="#" class="show-extended">
                        <div class="row-fluid">
                          <div class="span8 lhs-main-title">
                            <span class="lhs-item">
                              PCI Compliance Program
                            </span>
                          </div>
                          <div class="span1 lhs-private"></div>
                          <div class="span1 lhs-people"></div>
                        </div>
                      </a>
                    </li>
                  </ul>
                  <ul class="sub-actions">
                    <li class="add-new" data-ui-autocomplete-item="">
                      <a data-object-plural="regulations" data-form-target="redirect" data-modal-class="modal-wide" href="javascript://" data-object-singular="Regulation" data-toggle="modal-ajax-form" data-modal-reset="reset">
                        + Create New
                      </a>
                    </li>
                  </ul>
                </div>
                
              </li>
              <li class="programs accordion-group">
                <a class="programs" href="#">
                  <i class="grcicon-audit-color"></i>
                  Audits
                  <small>BETA</small>
                  <small>(<span class="item-count">7</span>)</small>
                </a>
                
                <div class="content">
                  <ul class="sub-level" style="max-height:225px;">
                    <li class="programs" data-model="true">
                      <a href="#" class="show-extended">
                        <div class="row-fluid">
                          <div class="span8 lhs-main-title">
                            <span class="lhs-item">
                              2013 Reciprocity Cloud Security Audit
                            </span>
                          </div>
                          <div class="span1 lhs-private"></div>
                          <div class="span1 lhs-people"></div>
                        </div>
                      </a>
                    </li>
                    <li class="programs" data-model="true">
                      <a href="#" class="show-extended">
                        <div class="row-fluid">
                          <div class="span8 lhs-main-title">
                            <span class="lhs-item">
                              2014 ISO 27001 Program Audit
                            </span>
                          </div>
                          <div class="span1 lhs-private"></div>
                          <div class="span1 lhs-people"></div>
                        </div>
                      </a>
                    </li>
                    <li class="programs" data-model="true">
                      <a href="#" class="show-extended">
                        <div class="row-fluid">
                          <div class="span8 lhs-main-title">
                            <span class="lhs-item">
                              2012 ISO 27001 Program Audit
                            </span>
                          </div>
                          <div class="span1 lhs-private"></div>
                          <div class="span1 lhs-people"></div>
                        </div>
                      </a>
                    </li>
                    <li class="programs" data-model="true">
                      <a href="#" class="show-extended">
                        <div class="row-fluid">
                          <div class="span8 lhs-main-title">
                            <span class="lhs-item">
                              2013 ISO 27001 Program Audit PBC List
                            </span>
                          </div>
                          <div class="span1 lhs-private"></div>
                          <div class="span1 lhs-people"></div>
                        </div>
                      </a>
                    </li>
                    <li class="programs" data-model="true">
                      <a href="#" class="show-extended">
                        <div class="row-fluid">
                          <div class="span8 lhs-main-title">
                            <span class="lhs-item">
                              2013 Contract Compliance Audit
                            </span>
                          </div>
                          <div class="span1 lhs-private"></div>
                          <div class="span1 lhs-people"></div>
                        </div>
                      </a>
                    </li>
                    <li class="programs" data-model="true">
                      <a href="#" class="show-extended">
                        <div class="row-fluid">
                          <div class="span8 lhs-main-title">
                            <span class="lhs-item">
                              3rd 2013 Contract Compliance Audit
                            </span>
                          </div>
                          <div class="span1 lhs-private"></div>
                          <div class="span1 lhs-people"></div>
                        </div>
                      </a>
                    </li>
                    <li class="programs" data-model="true">
                      <a href="#" class="show-extended">
                        <div class="row-fluid">
                          <div class="span8 lhs-main-title">
                            <span class="lhs-item">
                              2012 Contract Compliance Audit
                            </span>
                          </div>
                          <div class="span1 lhs-private"></div>
                          <div class="span1 lhs-people"></div>
                        </div>
                      </a>
                    </li>
                  </ul>
                  <ul class="sub-actions">
                    <li class="add-new" data-ui-autocomplete-item="">
                      <a data-object-plural="regulations" data-form-target="redirect" data-modal-class="modal-wide" href="javascript://" data-object-singular="Regulation" data-toggle="modal-ajax-form" data-modal-reset="reset">
                        + Create New
                      </a>
                    </li>
                  </ul>
                </div>
                
              </li>
              <li class="programs accordion-group">
                <a class="programs" href="#">
                  <i class="grcicon-assessment-color"></i>
                  Assessments
                  <small>(<span class="item-count">2</span>)</small>
                </a>
                
                <div class="content">
                  <ul class="sub-level">
                    <li class="programs" data-model="true">
                      <a href="#" class="show-extended">
                        <div class="row-fluid">
                          <div class="span8 lhs-main-title">
                            <span class="lhs-item">
                              Market Assessment
                            </span>
                          </div>
                          <div class="span1 lhs-private"></div>
                          <div class="span1 lhs-people"></div>
                        </div>
                      </a>
                    </li>
                    <li class="programs" data-model="true">
                      <a href="#" class="show-extended">
                        <div class="row-fluid">
                          <div class="span8 lhs-main-title">
                            <span class="lhs-item">
                              ISO Control Assessment
                            </span>
                          </div>
                          <div class="span1 lhs-private"></div>
                          <div class="span1 lhs-people"></div>
                        </div>
                      </a>
                    </li>
                  </ul>
                  <ul class="sub-actions">
                    <li class="add-new" data-ui-autocomplete-item="">
                      <a data-object-plural="regulations" data-form-target="redirect" data-modal-class="modal-wide" href="javascript://" data-object-singular="Regulation" data-toggle="modal-ajax-form" data-modal-reset="reset">
                        + Create New
                      </a>
                    </li>
                  </ul>
                </div>
                
              </li>
            </ul>
          </div>
          
          <div class="lhs-nav">
            <h2 class="governance">Governance</h2>
            <ul class="top-level">
              <li class="governance accordion-group">
                <a class="governance" href="#">
                  <i class="grcicon-regulation-color"></i>
                  Regulations
                  <small>(<span class="item-count">6</span>)</small>
                </a>
                
                <div class="content">
                  <ul class="sub-level" style="max-height:150px;">
                    <li class="governance" data-model="true">
                      <a href="#" class="show-extended">
                        <div class="row-fluid">
                          <div class="span8 lhs-main-title">
                            <span class="lhs-item">
                              ISO 27001 - Data Security Regulation
                            </span>
                          </div>
                          <div class="span1 lhs-private"></div>
                          <div class="span1 lhs-people"></div>
                        </div>
                      </a>
                    </li>
                    <li class="governance" data-model="true">
                      <a href="#" class="show-extended">
                        <div class="row-fluid">
                          <div class="span8 lhs-main-title">
                            <span class="lhs-item">
                              ISO User ID and Authorization Regulation
                            </span>
                          </div>
                          <div class="span1 lhs-private"></div>
                          <div class="span1 lhs-people"></div>
                        </div>
                      </a>
                    </li>
                    <li class="governance" data-model="true">
                      <a href="#" class="show-extended">
                        <div class="row-fluid">
                          <div class="span8 lhs-main-title">
                            <span class="lhs-item">
                              ISO Asset Management
                            </span>
                          </div>
                          <div class="span1 lhs-private"></div>
                          <div class="span1 lhs-people"></div>
                        </div>
                      </a>
                    </li>
                    <li class="governance" data-model="true">
                      <a href="#" class="show-extended">
                        <div class="row-fluid">
                          <div class="span8 lhs-main-title">
                            <span class="lhs-item">
                              HIPPA Privacy
                            </span>
                          </div>
                          <div class="span1 lhs-private"></div>
                          <div class="span1 lhs-people"></div>
                        </div>
                      </a>
                    </li>
                    <li class="governance" data-model="true">
                      <a href="#" class="show-extended">
                        <div class="row-fluid">
                          <div class="span8 lhs-main-title">
                            <span class="lhs-item">
                              SOX
                            </span>
                          </div>
                          <div class="span1 lhs-private"></div>
                          <div class="span1 lhs-people"></div>
                        </div>
                      </a>
                    </li>
                    <li class="governance" data-model="true">
                      <a href="#" class="show-extended">
                        <div class="row-fluid">
                          <div class="span8 lhs-main-title">
                            <span class="lhs-item">
                              PCI DSS v2.0
                            </span>
                          </div>
                          <div class="span1 lhs-private"></div>
                          <div class="span1 lhs-people"></div>
                        </div>
                      </a>
                    </li>
                  </ul>
                  <ul class="sub-actions">
                    <li class="add-new" data-ui-autocomplete-item="">
                      <a data-object-plural="regulations" data-form-target="redirect" data-modal-class="modal-wide" href="javascript://" data-object-singular="Regulation" data-toggle="modal-ajax-form" data-modal-reset="reset">
                        + Create New
                      </a>
                    </li>
                  </ul>
                </div>
                
              </li>
              <li class="governance accordion-group">
                <a class="governance" href="#">
                  <i class="grcicon-contract-color"></i>
                  Contracts
                  <small>(<span class="item-count">3</span>)</small>
                </a>
                
                <div class="content">
                  <ul class="sub-level">
                    <li class="governance" data-model="true">
                      <a href="#" class="show-extended">
                        <div class="row-fluid">
                          <div class="span8 lhs-main-title">
                            <span class="lhs-item">
                              Master Service Agreement
                            </span>
                          </div>
                          <div class="span1 lhs-private"></div>
                          <div class="span1 lhs-people"></div>
                        </div>
                      </a>
                    </li>
                    <li class="governance" data-model="true">
                      <a href="#" class="show-extended">
                        <div class="row-fluid">
                          <div class="span8 lhs-main-title">
                            <span class="lhs-item">
                              SaaS Vendor Contract
                            </span>
                          </div>
                          <div class="span1 lhs-private"></div>
                          <div class="span1 lhs-people"></div>
                        </div>
                      </a>
                    </li>
                    <li class="governance" data-model="true">
                      <a href="#" class="show-extended">
                        <div class="row-fluid">
                          <div class="span8 lhs-main-title">
                            <span class="lhs-item">
                              Company X Contract
                            </span>
                          </div>
                          <div class="span1 lhs-private"></div>
                          <div class="span1 lhs-people"></div>
                        </div>
                      </a>
                    </li>
                  </ul>
                  <ul class="sub-actions">
                    <li class="add-new" data-ui-autocomplete-item="">
                      <a data-object-plural="regulations" data-form-target="redirect" data-modal-class="modal-wide" href="javascript://" data-object-singular="Regulation" data-toggle="modal-ajax-form" data-modal-reset="reset">
                        + Create New
                      </a>
                    </li>
                  </ul>
                </div>
                
              </li>
              <li class="governance accordion-group">
                <a class="governance" href="#">
                  <i class="grcicon-policy-color"></i>
                  Policies
                  <small>(<span class="item-count">2</span>)</small>
                </a>
                
                <div class="content">
                  <ul class="sub-level">
                    <li class="governance" data-model="true">
                      <a href="#" class="show-extended">
                        <div class="row-fluid">
                          <div class="span8 lhs-main-title">
                            <span class="lhs-item">
                              Probationary Terms
                            </span>
                          </div>
                          <div class="span1 lhs-private"></div>
                          <div class="span1 lhs-people"></div>
                        </div>
                      </a>
                    </li>
                    <li class="governance" data-model="true">
                      <a href="#" class="show-extended">
                        <div class="row-fluid">
                          <div class="span8 lhs-main-title">
                            <span class="lhs-item">
                              Medical Leave
                            </span>
                          </div>
                          <div class="span1 lhs-private"></div>
                          <div class="span1 lhs-people"></div>
                        </div>
                      </a>
                    </li>
                  </ul>
                  <ul class="sub-actions">
                    <li class="add-new" data-ui-autocomplete-item="">
                      <a data-object-plural="regulations" data-form-target="redirect" data-modal-class="modal-wide" href="javascript://" data-object-singular="Regulation" data-toggle="modal-ajax-form" data-modal-reset="reset">
                        + Create New
                      </a>
                    </li>
                  </ul>
                </div>
                
              </li>
              <li class="governance accordion-group">
                <a class="governance" href="#">
                  <i class="grcicon-standard-color"></i>
                  Standards
                  <small>(<span class="item-count">1</span>)</small>
                </a>
                
                <div class="content">
                  <ul class="sub-level">
                    <li class="governance" data-model="true">
                      <a href="#" class="show-extended">
                        <div class="row-fluid">
                          <div class="span8 lhs-main-title">
                            <span class="lhs-item">
                              ASHRAE 90.1
                            </span>
                          </div>
                          <div class="span1 lhs-private"></div>
                          <div class="span1 lhs-people"></div>
                        </div>
                      </a>
                    </li>
                  </ul>
                  <ul class="sub-actions">
                    <li class="add-new" data-ui-autocomplete-item="">
                      <a data-object-plural="regulations" data-form-target="redirect" data-modal-class="modal-wide" href="javascript://" data-object-singular="Regulation" data-toggle="modal-ajax-form" data-modal-reset="reset">
                        + Create New
                      </a>
                    </li>
                  </ul>
                </div>
                
              </li>
              <li class="governance accordion-group">
                <a class="governance" href="#">
                  <i class="grcicon-objective-color"></i>
                  Objectives
                  <small>(<span class="item-count">10</span>)</small>
                </a>
                
                <div class="content">
                  <ul class="sub-level" style="max-height:290px;">
                    <li class="governance" data-model="true">
                      <a href="#" class="show-extended">
                        <div class="row-fluid">
                          <div class="span8 lhs-main-title">
                            <span class="lhs-item">
                              Get through this audit objective
                            </span>
                          </div>
                          <div class="span1 lhs-private"></div>
                          <div class="span1 lhs-people">
                            <i class="grcicon-people-warning"></i>
                          </div>
                        </div>
                      </a>
                    </li>
                    <li class="governance" data-model="true">
                      <a href="#" class="show-extended">
                        <div class="row-fluid">
                          <div class="span8 lhs-main-title">
                            <span class="lhs-item">
                              lock down the systems
                            </span>
                          </div>
                          <div class="span1 lhs-private"></div>
                          <div class="span1 lhs-people">
                            <i class="grcicon-people-warning"></i>
                          </div>
                        </div>
                      </a>
                    </li>
                    <li class="governance" data-model="true">
                      <a href="#" class="show-extended">
                        <div class="row-fluid">
                          <div class="span8 lhs-main-title">
                            <span class="lhs-item">
                              Security Standards for Health Information
                            </span>
                          </div>
                          <div class="span1 lhs-private"></div>
                          <div class="span1 lhs-people"></div>
                        </div>
                      </a>
                    </li>
                    <li class="governance" data-model="true">
                      <a href="#" class="show-extended">
                        <div class="row-fluid">
                          <div class="span8 lhs-main-title">
                            <span class="lhs-item">
                              Password entry tries shall be logged appropriately
                            </span>
                          </div>
                          <div class="span1 lhs-private"></div>
                          <div class="span1 lhs-people"></div>
                        </div>
                      </a>
                    </li>
                    <li class="governance" data-model="true">
                      <a href="#" class="show-extended">
                        <div class="row-fluid">
                          <div class="span8 lhs-main-title">
                            <span class="lhs-item">
                              All assets shall be classified according to the asset classification guidelines of the company
                            </span>
                          </div>
                          <div class="span1 lhs-private"></div>
                          <div class="span1 lhs-people"></div>
                        </div>
                      </a>
                    </li>
                    <li class="governance" data-model="true">
                      <a href="#" class="show-extended">
                        <div class="row-fluid">
                          <div class="span8 lhs-main-title">
                            <span class="lhs-item">
                              Identify and inventory all important assets
                            </span>
                          </div>
                          <div class="span1 lhs-private"></div>
                          <div class="span1 lhs-people"></div>
                        </div>
                      </a>
                    </li>
                    <li class="governance" data-model="true">
                      <a href="#" class="show-extended">
                        <div class="row-fluid">
                          <div class="span8 lhs-main-title">
                            <span class="lhs-item">
                              To achieve and maintain appropriate protection of organizational assets
                            </span>
                          </div>
                          <div class="span1 lhs-private"></div>
                          <div class="span1 lhs-people"></div>
                        </div>
                      </a>
                    </li>
                    <li class="governance" data-model="true">
                      <a href="#" class="show-extended">
                        <div class="row-fluid">
                          <div class="span8 lhs-main-title">
                            <span class="lhs-item">
                              Establish a schedule for verifying correct identification and documentation. Identify a team lead for the objective.
                            </span>
                          </div>
                          <div class="span1 lhs-private"></div>
                          <div class="span1 lhs-people">
                            <i class="grcicon-people-warning"></i>
                          </div>
                        </div>
                      </a>
                    </li>
                    <li class="governance" data-model="true">
                      <a href="#" class="show-extended">
                        <div class="row-fluid">
                          <div class="span8 lhs-main-title">
                            <span class="lhs-item">
                              Generic request 4
                            </span>
                          </div>
                          <div class="span1 lhs-private"></div>
                          <div class="span1 lhs-people"></div>
                        </div>
                      </a>
                    </li>
                    <li class="governance" data-model="true">
                      <a href="#" class="show-extended">
                        <div class="row-fluid">
                          <div class="span8 lhs-main-title">
                            <span class="lhs-item">
                              Generic request 1
                            </span>
                          </div>
                          <div class="span1 lhs-private"></div>
                          <div class="span1 lhs-people"></div>
                        </div>
                      </a>
                    </li>
                  </ul>
                  <ul class="sub-actions">
                    <li class="add-new" data-ui-autocomplete-item="">
                      <a data-object-plural="regulations" data-form-target="redirect" data-modal-class="modal-wide" href="javascript://" data-object-singular="Regulation" data-toggle="modal-ajax-form" data-modal-reset="reset">
                        + Create New
                      </a>
                    </li>
                  </ul>
                </div>
                
              </li>
              <li class="governance accordion-group">
                <a class="governance" href="#">
                  <i class="grcicon-control-color"></i>
                  Controls
                  <small>(<span class="item-count">15</span>)</small>
                </a>
                
                <div class="content">
                  <ul class="sub-level" style="max-height:400px;">
                    <li class="governance" data-model="true">
                      <a href="#" class="show-extended">
                        <div class="row-fluid">
                          <div class="span8 lhs-main-title">
                            <span class="lhs-item">
                              Inventory List
                            </span>
                          </div>
                          <div class="span1 lhs-private"></div>
                          <div class="span1 lhs-people"></div>
                        </div>
                      </a>
                    </li>
                    <li class="governance" data-model="true">
                      <a href="#" class="show-extended">
                        <div class="row-fluid">
                          <div class="span8 lhs-main-title">
                            <span class="lhs-item">
                              baseline security requirements established and applied to the design and implementation of applications, databases, systems and network infrastructure and information processing
                            </span>
                          </div>
                          <div class="span1 lhs-private"></div>
                          <div class="span1 lhs-people">
                            <i class="grcicon-people-warning"></i>
                          </div>
                        </div>
<<<<<<< HEAD
                        
                        <div class="inner-tree">
                          <h6>
                            Objects under Assessment (<span id="objectUnderAssessmentCountObjectNav">4</span>)
                            <a href="#" class="advanced-filter-trigger">
                              <i class="grcicon-search"></i>
                              Show Filters
                            </a>
                          </h6>
                          <ul class="tree-structure new-tree">
                            <div class="advanced-filters pbc-filters extra-header">
                              <form>
                                <div class="row-fluid">
                                  <div class="span6">
                                    <ul class="filter-date-range">
                                      <li>
                                        <span class="requested-text">requested on or after:</span>
                                        <input class="input-small date" name="requested_on" data-toggle="datepicker" data-after="filter_start_date" placeholder="/ /" type="text" value="">
                                      </li>
                                    </ul>
                                  </div>
                                  <div class="span2">
                                    <i class="grcicon-person-green pull-left"></i>
                                    <div class="objective-selector">
                                      <input type="text" class="span10 short-field" value="Choose...">
                                    </div>
                                  </div>
                                  <div class="span2">
                                    <select name="status" class="span11 short-field">
                                      <option selected="selected">Assigned</option>
                                      <option>Accepted</option>
                                      <option>Completed</option>
                                    </select>
                                  </div>
                                  <div class="span2">
                                    <button type="reset" data-toggle="filter-reset" class="btn">Reset</button>
                                  </div>
                                </div>
                              </form>
                            </div>
                            <li class="tree-item controls request-list">
                              <div class="item-main">
                                <a href="javascript://" class="openclose">
                                  <div class="row-fluid">
                                    <div class="span8">
                                      <div class="item-data">
                                        <div class="tree-title-area">
                                          <i class="grcicon-control-color"></i>
                                          Assessment of Secure Backups
                                        </div>
                                      </div>
                                    </div>
                                    <div class="span2">
                                      <i class="grcicon-person-green pull-left"></i>
                                      <div class="objective-selector">
                                        <input type="text" class="span10 short-field" value="Cassius Clay">
                                      </div>
                                    </div>
                                    <div class="span2">
                                      <select name="status" class="span11 short-field">
                                        <option selected="selected">Assigned</option>
                                        <option>Accepted</option>
                                        <option>Completed</option>
                                      </select>
                                    </div>
                                  </div>
                                </a>
                              </div>
                              
                              <div class="tier-2-info item-content">
                                <div class="tier-2-info-content">
                                  <div class="show-description">
                                    <div class="row-fluid">
                                      <div class="span8">
                                        <div class="tree-description">
                                          <strong>Notes</strong><br>
                                          <em>Not Available</em>
                                        </div>
                                      </div>
                                      <div class="span4">
                                        <div class="tree-info">
                                          <ul class="tree-info-list">
                                            <li>
                                              <strong>Assigned on: </strong> 06/01/12
                                            </li>
                                            <li>
                                              <strong>Due on: </strong> 12/12/13
                                            </li>
                                          </ul>
                                        </div>
                                      </div>
                                    </div>
                                  </div>
                                  
                                </div>
                                
                                <div class="inner-tree">
                                  <h6>
                                    Tasks (<span id="taskCounter">0</span>)
                                  </h6>
                                  <ul class="tree-structure new-tree rq-colors">
                                    <li id="newlyCreatedTask" class="tree-item request-list rq-draft">
                                      <div class="item-main">
                                        <a href="javascript://" class="openclose">
                                          <div class="row-fluid">
                                            <div class="span5">
                                              <div class="item-data">
                                                <div class="tree-title-area" id="newlyCreatedTaskTitle">
                                                  
                                                </div>
                                              </div>
                                            </div>
                                            <div class="span3">
                                              <i class="grcicon-person-green pull-left"></i>
                                              <div class="objective-selector">
                                                <input type="text" class="span10 short-field" value="Cassius Clay">
                                              </div>
                                            </div>
                                            <div class="span2">
                                              <select name="status" class="span11 short-field">
                                                <option selected="selected">Assigned</option>
                                                <option>Accepted</option>
                                                <option>Completed</option>
                                              </select>
                                            </div>
                                            <div class="span2">
                                              <div class="black-font">
                                                <strong>Due on: </strong> 12/12/13
                                              </div>
                                            </div>
                                          </div>
                                        </a>
                                      </div>
                                    
                                      <div class="tier-2-info item-content">
                                        <div class="tier-2-info-content">
                                          <div class="show-description">
                                            <div class="row-fluid">
                                              <div class="span9">
                                                <div class="tree-description">
                                                  <strong>Notes</strong><br>
                                                  Lorem ipsum dolor sit amet, consectetur adipiscing elit. Cras vel rutrum tortor. Etiam lobortis volutpat tristique. Donec eget odio eu elit iaculis congue sed tempus lectus. Aliquam tincidunt feugiat justo, vel aliquam dolor condimentum eu.
                                                </div>
                                              </div>
                                              <div class="span3">
                                                <div class="tree-info">
                                                  <ul class="tree-info-list">
                                                    <li>
                                                      <strong>Task Type:</strong><br>
                                                      Unspecified
                                                    </li>
                                                  </ul>
                                                </div>
                                              </div>
                                            </div>
                                          </div>
                                        
                                          <ul class="info-audit">
                                            <li>
                                              <a href="#">
                                                <i class="grcicon-edit"></i>
                                                Edit Task
                                              </a>
                                            </li>
                                          </ul>
                                        
                                        </div>
                                      
                                        <div class="inner-tree">
                                          <h6>
                                            Supporting Files (0)
                                          </h6>
                                          <ul class="tree-structure new-tree">
                                            <li class="tree-item tree-item-add tree-footer">
                                              <div class="row-fluid">
                                                <div class="span12">
                                                  <a href="#" class="section-create">
                                                    + File
                                                  </a>
                                                </div>
                                              </div>
                                            </li>
                                          </ul>
                                        </div>
                                      
                                      </div>                                      
                                    </li>
                                    <li class="tree-item tree-item-add tree-footer">
                                      <div class="row-fluid">
                                        <div class="span12">
                                          <a href="#newTask" id="newTaskButton" class="section-create" data-toggle="modal">
                                            + Task
                                          </a>
                                        </div>
                                      </div>
                                    </li>
                                  </ul>
                                </div>
                                
                              </div>
                              

                            </li>
                            <li class="tree-item controls request-list">
                              <div class="item-main">
                                <a href="javascript://" class="openclose">
                                  <div class="row-fluid">
                                    <div class="span8">
                                      <div class="item-data">
                                        <div class="tree-title-area">
                                          <i class="grcicon-control-color"></i>
                                          Assessment of Password Strength Test
                                        </div>
                                      </div>
                                    </div>
                                    <div class="span2">
                                      <i class="grcicon-person-green pull-left"></i>
                                      <div class="objective-selector">
                                        <input type="text" class="span10 short-field" value="Cassius Clay">
                                      </div>
                                    </div>
                                    <div class="span2">
                                      <select name="status" class="span11 short-field">
                                        <option selected="selected">Assigned</option>
                                        <option>Accepted</option>
                                        <option>Completed</option>
                                      </select>
                                    </div>
                                  </div>
                                </a>
                              </div>
                            </li>
                            <li class="tree-item controls request-list">
                              <div class="item-main">
                                <a href="javascript://" class="openclose">
                                  <div class="row-fluid">
                                    <div class="span8">
                                      <div class="item-data">
                                        <div class="tree-title-area">
                                          <i class="grcicon-control-color"></i>
                                          Assessment of Server Malfunction
                                        </div>
                                      </div>
                                    </div>
                                    <div class="span2">
                                      <i class="grcicon-person-green pull-left"></i>
                                      <div class="objective-selector">
                                        <input type="text" class="span10 short-field" value="Cassius Clay">
                                      </div>
                                    </div>
                                    <div class="span2">
                                      <select name="status" class="span11 short-field">
                                        <option selected="selected">Assigned</option>
                                        <option>Accepted</option>
                                        <option>Completed</option>
                                      </select>
                                    </div>
                                  </div>
                                </a>
                              </div>
                            </li>
                            <li class="tree-item controls request-list">
                              <div class="item-main">
                                <a href="javascript://" class="openclose">
                                  <div class="row-fluid">
                                    <div class="span8">
                                      <div class="item-data">
                                        <div class="tree-title-area">
                                          <i class="grcicon-control-color"></i>
                                          Assessment of Database Recovery
                                        </div>
                                      </div>
                                    </div>
                                    <div class="span2">
                                      <i class="grcicon-person-green pull-left"></i>
                                      <div class="objective-selector">
                                        <input type="text" class="span10 short-field" value="Cassius Clay">
                                      </div>
                                    </div>
                                    <div class="span2">
                                      <select name="status" class="span11 short-field">
                                        <option selected="selected">Assigned</option>
                                        <option>Accepted</option>
                                        <option>Completed</option>
                                      </select>
                                    </div>
                                  </div>
                                </a>
                              </div>
                            </li>
                            <li class="tree-item controls request-list" id="addObjectUnderAssessment">
                              <div class="item-main">
                                <a href="javascript://" class="openclose">
                                  <div class="row-fluid">
                                    <div class="span8">
                                      <div class="item-data">
                                        <div class="tree-title-area">
                                          <i class="grcicon-control-color"></i>
                                          Assessment of WPA-PSK Implementation
                                        </div>
                                      </div>
                                    </div>
                                    <div class="span2">
                                      <i class="grcicon-person-green pull-left"></i>
                                      <div class="objective-selector">
                                        <input type="text" class="span10 short-field" value="Cassius Clay">
                                      </div>
                                    </div>
                                    <div class="span2">
                                      <select name="status" class="span11 short-field">
                                        <option selected="selected">Assigned</option>
                                        <option>Accepted</option>
                                        <option>Completed</option>
                                      </select>
                                    </div>
                                  </div>
                                </a>
                              </div>
                            </li>
                            <li class="tree-item tree-item-add tree-footer">
                              <div class="row-fluid">
                                <div class="span12">
                                  <a href="#newObjectToAssessment" class="section-create" data-toggle="modal">
                                    + Add Object to Assessment
                                  </a>
                                </div>
                              </div>
                            </li>
                          </ul>
=======
                      </a>
                    </li>
                    <li class="governance" data-model="true">
                      <a href="#" class="show-extended">
                        <div class="row-fluid">
                          <div class="span8 lhs-main-title">
                            <span class="lhs-item">
                              A formal process for approving and testing all network connections
                            </span>
                          </div>
                          <div class="span1 lhs-private"></div>
                          <div class="span1 lhs-people">
                            <i class="grcicon-people-warning"></i>
                          </div>
>>>>>>> aeabc274
                        </div>
                      </a>
                    </li>
                    <li class="governance" data-model="true">
                      <a href="#" class="show-extended">
                        <div class="row-fluid">
                          <div class="span8 lhs-main-title">
                            <span class="lhs-item">
                              Regular maintenance of private data assets
                            </span>
                          </div>
                          <div class="span1 lhs-private"></div>
                          <div class="span1 lhs-people"></div>
                        </div>
                      </a>
                    </li>
<<<<<<< HEAD
                  </ul>
                </section>
              </section>
              
              <!-- Widget: Processes -->
              <section class="widget business" id="process_widget" style="display:none;">
                <header class="header">
                  <div class="row-fluid">
                    <div class="span9">
                      <h2>
                        <i class="grcicon-process-color"></i>
                        Mapped Processes
                        <span class="object_count">(1)</span>
                        <span class="explanation"></span>
                      </h2>
                    </div>
                    <div class="span3">
                      <div class="widget-action pull-right widget-showhide" rel="tooltip" title="Expand / Collapse">
                        <a class="active" href="javascript://"></a>
                      </div>
                      <div class="widget-action pull-right widget-action-help">
                        <a data-placement="top" data-toggle="modal-ajax" data-modal-type="helpform" data-help-slug="info" href="javascript://" rel="tooltip" data-original-title="Help">
                          <i class="grcicon-help-black"></i>
                        </a>
                      </div>
                    </div>
                  </div>
                </header>
                <section class="content">
                  <ul class="tree-structure new-tree">
                    <li class="tree-item governance">
                      <div class="item-main">
                        <a href="javascript://" class="openclose">
                          <div class="row-fluid">
                            <div class="span10">
                              <div class="item-data">
                                <div class="tree-title-area">
                                  <i class="grcicon-control-color"></i>
                                  New Hire Process
                                </div>
                              </div>
                            </div>
                            <div class="span1">
                              <div class="counter">
                              </div>
                            </div>
                            <div class="span1">
                              <div class="counter">
                              </div>
                            </div>
=======
                    <li class="governance" data-model="true">
                      <a href="#" class="show-extended">
                        <div class="row-fluid">
                          <div class="span8 lhs-main-title">
                            <span class="lhs-item">
                              ISO Asset Management
                            </span>
>>>>>>> aeabc274
                          </div>
                          <div class="span1 lhs-private"></div>
                          <div class="span1 lhs-people">
                            <i class="grcicon-people-warning"></i>
                          </div>
                        </div>
                      </a>
                    </li>
                    <li class="governance" data-model="true">
                      <a href="#" class="show-extended">
                        <div class="row-fluid">
                          <div class="span8 lhs-main-title">
                            <span class="lhs-item">
                              Safety equipment control
                            </span>
                          </div>
                          <div class="span1 lhs-private"></div>
                          <div class="span1 lhs-people"></div>
                        </div>
                      </a>
                    </li>
                    <li class="governance" data-model="true">
                      <a href="#" class="show-extended">
                        <div class="row-fluid">
                          <div class="span8 lhs-main-title">
                            <span class="lhs-item">
                              Check the avalanche website
                            </span>
                          </div>
                          <div class="span1 lhs-private"></div>
                          <div class="span1 lhs-people">
                            <i class="grcicon-people-warning"></i>
                          </div>
                        </div>
                      </a>
                    </li>
                    <li class="governance" data-model="true">
                      <a href="#" class="show-extended">
                        <div class="row-fluid">
                          <div class="span8 lhs-main-title">
                            <span class="lhs-item">
                              ISO Data Security Control
                            </span>
                          </div>
                          <div class="span1 lhs-private"></div>
                          <div class="span1 lhs-people"></div>
                        </div>
                      </a>
                    </li>
                    <li class="governance" data-model="true">
                      <a href="#" class="show-extended">
                        <div class="row-fluid">
                          <div class="span8 lhs-main-title">
                            <span class="lhs-item">
                              PCI.12.4
                            </span>
                          </div>
                          <div class="span1 lhs-private"></div>
                          <div class="span1 lhs-people">
                            <i class="grcicon-people-warning"></i>
                          </div>
                        </div>
                      </a>
                    </li>
                    <li class="governance" data-model="true">
                      <a href="#" class="show-extended">
                        <div class="row-fluid">
                          <div class="span8 lhs-main-title">
                            <span class="lhs-item">
                              Passwords
                            </span>
                          </div>
                          <div class="span1 lhs-private"></div>
                          <div class="span1 lhs-people"></div>
                        </div>
                      </a>
                    </li>
                    <li class="governance" data-model="true">
                      <a href="#" class="show-extended">
                        <div class="row-fluid">
                          <div class="span8 lhs-main-title">
                            <span class="lhs-item">
                              ISO User ID and Authorization Policy
                            </span>
                          </div>
                          <div class="span1 lhs-private"></div>
                          <div class="span1 lhs-people"></div>
                        </div>
                      </a>
                    </li>
                    <li class="governance" data-model="true">
                      <a href="#" class="show-extended">
                        <div class="row-fluid">
                          <div class="span8 lhs-main-title">
                            <span class="lhs-item">
                              First Day Activities
                            </span>
                          </div>
                          <div class="span1 lhs-private"></div>
                          <div class="span1 lhs-people"></div>
                        </div>
                      </a>
                    </li>
                    <li class="governance" data-model="true">
                      <a href="#" class="show-extended">
                        <div class="row-fluid">
                          <div class="span8 lhs-main-title">
                            <span class="lhs-item">
                              PCI.12.1.3
                            </span>
                          </div>
                          <div class="span1 lhs-private"></div>
                          <div class="span1 lhs-people">
                            <i class="grcicon-people-warning"></i>
                          </div>
                        </div>
                      </a>
                    </li>
                    <li class="governance" data-model="true">
                      <a href="#" class="show-extended">
                        <div class="row-fluid">
                          <div class="span8 lhs-main-title">
                            <span class="lhs-item">
                              PCI.12.5
                            </span>
                          </div>
                          <div class="span1 lhs-private"></div>
                          <div class="span1 lhs-people">
                            <i class="grcicon-people-warning"></i>
                          </div>
                        </div>
                      </a>
                    </li>
                    <li class="governance" data-model="true">
                      <a href="#" class="show-extended">
                        <div class="row-fluid">
                          <div class="span8 lhs-main-title">
                            <span class="lhs-item">
                              PCI.12.6
                            </span>
                          </div>
                          <div class="span1 lhs-private"></div>
                          <div class="span1 lhs-people">
                            <i class="grcicon-people-warning"></i>
                          </div>
                        </div>
                      </a>
                    </li>
                  </ul>
                  <ul class="sub-actions">
                    <li class="add-new" data-ui-autocomplete-item="">
                      <a data-object-plural="regulations" data-form-target="redirect" data-modal-class="modal-wide" href="javascript://" data-object-singular="Regulation" data-toggle="modal-ajax-form" data-modal-reset="reset">
                        + Create New
                      </a>
                    </li>
                  </ul>
                </div>
                
              </li>
            </ul>
            
            <h2 class="entities">People/Groups</h2>
            <ul class="top-level">
              <li class="entities accordion-group">
                <a class="entities" href="#">
                  <i class="grcicon-person-color"></i>
                  People
                  <small>(<span class="item-count">14</span>)</small>
                </a>
                
                <div class="content">
                  <ul class="sub-level" style="max-height:378px;">
                    <li class="entities" data-model="true">
                      <a href="#" class="show-extended">
                        <div class="row-fluid">
                          <div class="span8 lhs-main-title">
                            <span class="lhs-item">
                              vladanmitevski
                            </span>
                          </div>
                          <div class="span1 lhs-private"></div>
                          <div class="span1 lhs-people"></div>
                        </div>
                      </a>
                    </li>
                    <li class="entities" data-model="true">
                      <a href="#" class="show-extended">
                        <div class="row-fluid">
                          <div class="span8 lhs-main-title">
                            <span class="lhs-item">
                              jeffrichm@google.com
                            </span>
                          </div>
                          <div class="span1 lhs-private"></div>
                          <div class="span1 lhs-people"></div>
                        </div>
                      </a>
                    </li>
                    <li class="entities" data-model="true">
                      <a href="#" class="show-extended">
                        <div class="row-fluid">
                          <div class="span8 lhs-main-title">
                            <span class="lhs-item">
                              dfring
                            </span>
                          </div>
                          <div class="span1 lhs-private"></div>
                          <div class="span1 lhs-people"></div>
                        </div>
                      </a>
                    </li>
<<<<<<< HEAD
                  </ul>
                </section>
              </section>
              
              <!-- Widget: Facilities -->
              <section class="widget business" id="facility_widget" style="display:none;">
                <header class="header">
                  <div class="row-fluid">
                    <div class="span9">
                      <h2>
                        <i class="grcicon-facility-color"></i>
                        Mapped Facilities
                        <span class="object_count">(1)</span>
                        <span class="explanation"></span>
                      </h2>
                    </div>
                    <div class="span3">
                      <div class="widget-action pull-right widget-showhide" rel="tooltip" title="Expand / Collapse">
                        <a class="active" href="javascript://"></a>
                      </div>
                      <div class="widget-action pull-right widget-action-help">
                        <a data-placement="top" data-toggle="modal-ajax" data-modal-type="helpform" data-help-slug="info" href="javascript://" rel="tooltip" data-original-title="Help">
                          <i class="grcicon-help-black"></i>
                        </a>
                      </div>
                    </div>
                  </div>
                </header>
                <section class="content">
                  <ul class="tree-structure new-tree">
                    <li class="tree-item governance">
                      <div class="item-main">
                        <a href="javascript://" class="openclose">
                          <div class="row-fluid">
                            <div class="span10">
                              <div class="item-data">
                                <div class="tree-title-area">
                                  <i class="grcicon-control-color"></i>
                                  San Francisco Office
                                </div>
                              </div>
                            </div>
                            <div class="span1">
                              <div class="counter">
                              </div>
                            </div>
                            <div class="span1">
                              <div class="counter">
                              </div>
                            </div>
=======
                    <li class="entities" data-model="true">
                      <a href="#" class="show-extended">
                        <div class="row-fluid">
                          <div class="span8 lhs-main-title">
                            <span class="lhs-item">
                              Vladan Mitevski
                            </span>
>>>>>>> aeabc274
                          </div>
                          <div class="span1 lhs-private"></div>
                          <div class="span1 lhs-people">
                            <i class="grcicon-people-warning"></i>
                          </div>
                        </div>
                      </a>
                    </li>
                    <li class="entities" data-model="true">
                      <a href="#" class="show-extended">
                        <div class="row-fluid">
                          <div class="span8 lhs-main-title">
                            <span class="lhs-item">
                              Silas Barta
                            </span>
                          </div>
                          <div class="span1 lhs-private"></div>
                          <div class="span1 lhs-people"></div>
                        </div>
                      </a>
                    </li>
                    <li class="entities" data-model="true">
                      <a href="#" class="show-extended">
                        <div class="row-fluid">
                          <div class="span8 lhs-main-title">
                            <span class="lhs-item">
                              bmomberger@google.com
                            </span>
                          </div>
                          <div class="span1 lhs-private"></div>
                          <div class="span1 lhs-people"></div>
                        </div>
                      </a>
                    </li>
                    <li class="entities" data-model="true">
                      <a href="#" class="show-extended">
                        <div class="row-fluid">
                          <div class="span8 lhs-main-title">
                            <span class="lhs-item">
                              smartsheyam
                            </span>
                          </div>
                          <div class="span1 lhs-private"></div>
                          <div class="span1 lhs-people"></div>
                        </div>
                      </a>
                    </li>
<<<<<<< HEAD
                  </ul>
                </section>
              </section>

              <!-- Widget: Authorizations -->
              <section class="widget programs" id="authorization_widget" style="display:none;">
                <header class="header">
                  <div class="row-fluid">
                    <div class="span9">
                      <h2>
                        <i class="grcicon-authorization-color"></i>
                        Authorizations
                        <span class="object_count">(2)</span>
                        <span class="explanation"></span>
                      </h2>
                    </div>
                    <div class="span3">
                      <div class="widget-action pull-right widget-showhide" rel="tooltip" title="Expand / Collapse">
                        <a class="active" href="javascript://"></a>
                      </div>
                      <div class="widget-action pull-right widget-action-help">
                        <a data-placement="top" data-toggle="modal-ajax" data-modal-type="helpform" data-help-slug="authorizations" href="javascript://" rel="tooltip" data-original-title="Help">
                          <i class="grcicon-help-black"></i>
                        </a>
                      </div>
                      <div class="widget-action pull-right" rel="tooltip" data-original-title="Manage Authorizations">
                        <a href="javascript://" data-toggle="user-roles-modal-selector" data-modal-selector-options="user_roles" data-list-target="refresh" data-modal-class="modal-wide">
                          <i class="grcicon-user-black"></i>
                        </a>
                      </div>
              
                    </div>
                  </div>
                </header>
                <section class="content">
                  <ul class="new-tree">
                    <li data-model="true" class="tree-item">
                      <div class="item-main">
                        <div class="simple-link">
                          <div class="row-fluid">
                            <div class="span12">
                              <div class="item-data">
                                <div class="tree-title-area">
                                  vladan@reciprocitylabs.com
                                  <span class="role">
                                    Owner
                                  </span>
                                </div>
                              </div>
                            </div>
=======
                    <li class="entities" data-model="true">
                      <a href="#" class="show-extended">
                        <div class="row-fluid">
                          <div class="span8 lhs-main-title">
                            <span class="lhs-item">
                              Predrag Kanazir
                            </span>
                          </div>
                          <div class="span1 lhs-private"></div>
                          <div class="span1 lhs-people"></div>
                        </div>
                      </a>
                    </li>
                    <li class="entities" data-model="true">
                      <a href="#" class="show-extended">
                        <div class="row-fluid">
                          <div class="span8 lhs-main-title">
                            <span class="lhs-item">
                              brad@reciprocitylabs.com
                            </span>
>>>>>>> aeabc274
                          </div>
                          <div class="span1 lhs-private"></div>
                          <div class="span1 lhs-people"></div>
                        </div>
                      </a>
                    </li>
                    <li class="entities" data-model="true">
                      <a href="#" class="show-extended">
                        <div class="row-fluid">
                          <div class="span8 lhs-main-title">
                            <span class="lhs-item">
                              danring@google.com
                            </span>
                          </div>
                          <div class="span1 lhs-private"></div>
                          <div class="span1 lhs-people"></div>
                        </div>
                      </a>
                    </li>
<<<<<<< HEAD
                  </ul>
                </section>
              </section>

              <!-- Widget: Regulations-->
              <section class="widget governance" id="regulation_widget" style="display:none;">
                <header class="header">
                  <div class="row-fluid">
                    <div class="span9">
                      <h2>
                        <i class="grcicon-regulation-color"></i>
                        Mapped Regulations
                        <span class="object_count">(1)</span>
                        <span class="explanation"></span>
                      </h2>
                    </div>
                    <div class="span3">
                      <div class="widget-action pull-right widget-showhide" rel="tooltip" title="Expand / Collapse">
                        <a class="active" href="javascript://"></a>
                      </div>
                      <div class="widget-action pull-right widget-action-help">
                        <a data-placement="top" data-toggle="modal-ajax" data-modal-type="helpform" data-help-slug="info" href="javascript://" rel="tooltip" data-original-title="Help">
                          <i class="grcicon-help-black"></i>
                        </a>
                      </div>
                    </div>
                  </div>
                </header>
                <section class="content">
                  <ul class="tree-structure new-tree">
                    <li class="tree-item governance">
                      <div class="item-main">
                        <a href="javascript://" class="openclose">
                          <div class="row-fluid">
                            <div class="span10">
                              <div class="item-data">
                                <div class="tree-title-area">
                                  <i class="grcicon-control-color"></i>
                                  SOX
                                </div>
                              </div>
                            </div>
                            <div class="span1">
                              <div class="counter">
                              </div>
                            </div>
                            <div class="span1">
                              <div class="counter">
                              </div>
                            </div>
                          </div>
                        </a>
                      </div>
                      <div class="tier-2-info item-content">
                        <div class="tier-2-info-content">
                          <div class="row-fluid">
                            <div class="span6">
                              <a href="#" class="info-action">
                                View Regulation
                                <i class="grcicon-goto"></i>
                              </a>
                            </div>
                            <div class="span6">
                              <a href="#" class="info-action unmap pull-right">
                                <span class="result"></span>
                                <i class="grcicon-remove"></i>
                                Unmap
                              </a>
                            </div>
=======
                    <li class="entities" data-model="true">
                      <a href="#" class="show-extended">
                        <div class="row-fluid">
                          <div class="span8 lhs-main-title">
                            <span class="lhs-item">
                              liz@reciprocitylabs.com
                            </span>
>>>>>>> aeabc274
                          </div>
                          <div class="span1 lhs-private"></div>
                          <div class="span1 lhs-people"></div>
                        </div>
                      </a>
                    </li>
                    <li class="entities" data-model="true">
                      <a href="#" class="show-extended">
                        <div class="row-fluid">
                          <div class="span8 lhs-main-title">
                            <span class="lhs-item">
                              ken@reciprocitylabs.com
                            </span>
                          </div>
                          <div class="span1 lhs-private"></div>
                          <div class="span1 lhs-people"></div>
                        </div>
                      </a>
                    </li>
                    <li class="entities" data-model="true">
                      <a href="#" class="show-extended">
                        <div class="row-fluid">
                          <div class="span8 lhs-main-title">
                            <span class="lhs-item">
                              jeff@reciprocitylabs.com
                            </span>
                          </div>
                          <div class="span1 lhs-private"></div>
                          <div class="span1 lhs-people"></div>
                        </div>
                      </a>
                    </li>
                    <li class="entities" data-model="true">
                      <a href="#" class="show-extended">
                        <div class="row-fluid">
                          <div class="span8 lhs-main-title">
                            <span class="lhs-item">
                              dan@reciprocitylabs.com
                            </span>
                          </div>
                          <div class="span1 lhs-private"></div>
                          <div class="span1 lhs-people"></div>
                        </div>
                      </a>
                    </li>
                  </ul>
<<<<<<< HEAD
                </section>
              </section>
              
            </div>
          </div>
        </div>
      </div>
    </section>
  </div>
  
  <section class="footer" style="z-index: 1000; position: fixed; right:0; bottom: 0; width: 100%;">
    <div class="row-fluid">
      <div class="span12">
        <p>Confidential. Copyright &copy; Company, Inc. Version s19</p>
      </div>
    </div>
  </section>
  
  <div id="lhn">
    <div class="bar-v"></div>
    <div class="lhs-holder">
      <div class="affix-holder">
        <div id="lhs" class="lhs accordion">
          
          <form class="form-search">
            <div class="lhs-search input-append">
              <input class="widgetsearch" placeholder="Enter text" type="text" style="width: 105px;">
              <label class="checkbox btn" style="top: 10px;">
                <input class="my-work" type="checkbox">
                My Work
              </label>
            </div>
          </form>
          
          <div class="lhs-bg"></div>
          
          <div class="lhs-nav emphesized">
            <ul class="top-level">
              <li class="programs accordion-group">
                <a class="programs" href="#">
                  <i class="grcicon-program-color"></i>
                  Programs
                  <small>(<span class="item-count">1</span>)</small>
=======
                  <ul class="sub-actions">
                    <li class="add-new" data-ui-autocomplete-item="">
                      <a data-object-plural="regulations" data-form-target="redirect" data-modal-class="modal-wide" href="javascript://" data-object-singular="Regulation" data-toggle="modal-ajax-form" data-modal-reset="reset">
                        + Create New
                      </a>
                    </li>
                  </ul>
                </div>
                
              </li>
              <li class="entities accordion-group">
                <a class="entities" href="#">
                  <i class="grcicon-org_group-color"></i>
                  Org Groups
                  <small>(<span class="item-count">12</span>)</small>
>>>>>>> aeabc274
                </a>
                
                <div class="content">
                  <ul class="sub-level" style="max-height:306px">
                    <li class="entities" data-model="true">
                      <a href="#" class="show-extended">
                        <div class="row-fluid">
                          <div class="span8 lhs-main-title">
                            <span class="lhs-item">
                              Legal Team
                            </span>
                          </div>
                          <div class="span1 lhs-private"></div>
                          <div class="span1 lhs-people"></div>
                        </div>
                      </a>
                    </li>
                    <li class="entities" data-model="true">
                      <a href="#" class="show-extended">
                        <div class="row-fluid">
                          <div class="span8 lhs-main-title">
                            <span class="lhs-item">
                              Insurance Provider
                            </span>
                          </div>
                          <div class="span1 lhs-private"></div>
                          <div class="span1 lhs-people"></div>
                        </div>
                      </a>
                    </li>
                    <li class="entities" data-model="true">
                      <a href="#" class="show-extended">
                        <div class="row-fluid">
                          <div class="span8 lhs-main-title">
                            <span class="lhs-item">
                              Marketing Team
                            </span>
                          </div>
                          <div class="span1 lhs-private"></div>
                          <div class="span1 lhs-people"></div>
                        </div>
                      </a>
                    </li>
                    <li class="entities" data-model="true">
                      <a href="#" class="show-extended">
                        <div class="row-fluid">
                          <div class="span8 lhs-main-title">
                            <span class="lhs-item">
                              Maintenance/Operations
                            </span>
                          </div>
                          <div class="span1 lhs-private"></div>
                          <div class="span1 lhs-people"></div>
                        </div>
                      </a>
                    </li>
                    <li class="entities" data-model="true">
                      <a href="#" class="show-extended">
                        <div class="row-fluid">
                          <div class="span8 lhs-main-title">
                            <span class="lhs-item">
                              Senior Sales Team
                            </span>
                          </div>
                          <div class="span1 lhs-private"></div>
                          <div class="span1 lhs-people"></div>
                        </div>
                      </a>
                    </li>
                    <li class="entities" data-model="true">
                      <a href="#" class="show-extended">
                        <div class="row-fluid">
                          <div class="span8 lhs-main-title">
                            <span class="lhs-item">
                              IT Department
                            </span>
                          </div>
                          <div class="span1 lhs-private"></div>
                          <div class="span1 lhs-people"></div>
                        </div>
                      </a>
                    </li>
                    <li class="entities" data-model="true">
                      <a href="#" class="show-extended">
                        <div class="row-fluid">
                          <div class="span8 lhs-main-title">
                            <span class="lhs-item">
                              Risk Management Team
                            </span>
                          </div>
                          <div class="span1 lhs-private"></div>
                          <div class="span1 lhs-people"></div>
                        </div>
                      </a>
                    </li>
<<<<<<< HEAD
                  </ul>
                </div>
                
              </li>
              <li class="programs accordion-group">
                <a class="programs" href="#">
                  <i class="grcicon-assessment-color"></i>
                  Assessments
                  <small>(<span class="item-count" id="mainAssessmentsCountNew">1</span>)</small>
                </a>
                
                <div class="content">
                  <ul class="sub-level">
                    <li class="programs" data-model="true">
=======
                    <li class="entities" data-model="true">
>>>>>>> aeabc274
                      <a href="#" class="show-extended">
                        <div class="row-fluid">
                          <div class="span8 lhs-main-title">
                            <span class="lhs-item">
                              Software Development Team
                            </span>
                          </div>
                          <div class="span1 lhs-private"></div>
                          <div class="span1 lhs-people"></div>
                        </div>
                      </a>
                    </li>
                    <li class="entities" data-model="true">
                      <a href="#" class="show-extended">
                        <div class="row-fluid">
                          <div class="span8 lhs-main-title">
                            <span class="lhs-item">
                              Junior Sales Team
                            </span>
                          </div>
                          <div class="span1 lhs-private"></div>
                          <div class="span1 lhs-people"></div>
                        </div>
                      </a>
                    </li>
                    <li class="entities" data-model="true">
                      <a href="#" class="show-extended">
                        <div class="row-fluid">
                          <div class="span8 lhs-main-title">
                            <span class="lhs-item">
                              Human Resources
                            </span>
                          </div>
                          <div class="span1 lhs-private"></div>
                          <div class="span1 lhs-people"></div>
                        </div>
                      </a>
                    </li>
                    <li class="entities" data-model="true">
                      <a href="#" class="show-extended">
                        <div class="row-fluid">
                          <div class="span8 lhs-main-title">
                            <span class="lhs-item">
                              Product Development
                            </span>
                          </div>
                          <div class="span1 lhs-private"></div>
                          <div class="span1 lhs-people"></div>
                        </div>
                      </a>
                    </li>
                    <li class="entities" data-model="true">
                      <a href="#" class="show-extended">
                        <div class="row-fluid">
                          <div class="span8 lhs-main-title">
                            <span class="lhs-item">
                              Accounting
                            </span>
                          </div>
                          <div class="span1 lhs-private"></div>
                          <div class="span1 lhs-people"></div>
                        </div>
                      </a>
                    </li>
                  </ul>
                  <ul class="sub-actions">
                    <li class="add-new" data-ui-autocomplete-item="">
                      <a data-object-plural="regulations" data-form-target="redirect" data-modal-class="modal-wide" href="javascript://" data-object-singular="Regulation" data-toggle="modal-ajax-form" data-modal-reset="reset">
                        + Create New
                      </a>
                    </li>
                  </ul>
                </div>
                
              </li>
            </ul>
            
            <h2 class="business">Assets/Business</h2>
            <ul class="top-level">
              <li class="business accordion-group">
                <a class="business" href="#">
                  <i class="grcicon-system-color"></i>
                  Systems
                  <small>(<span class="item-count">11</span>)</small>
                </a>
                
                <div class="content">
                  <ul class="sub-level" style="max-height:310px;">
                    <li class="business" data-model="true">
                      <a href="#" class="show-extended">
                        <div class="row-fluid">
                          <div class="span8 lhs-main-title">
                            <span class="lhs-item">
                              ARTY
                            </span>
                          </div>
                          <div class="span1 lhs-private"></div>
                          <div class="span1 lhs-people">
                            <i class="grcicon-people-warning"></i>
                          </div>
                        </div>
                      </a>
                    </li>
                    <li class="business" data-model="true">
                      <a href="#" class="show-extended">
                        <div class="row-fluid">
                          <div class="span8 lhs-main-title">
                            <span class="lhs-item">
                              GitHub
                            </span>
                          </div>
                          <div class="span1 lhs-private"></div>
                          <div class="span1 lhs-people">
                            <i class="grcicon-people-warning"></i>
                          </div>
                        </div>
                      </a>
                    </li>
                    <li class="business" data-model="true">
                      <a href="#" class="show-extended">
                        <div class="row-fluid">
                          <div class="span8 lhs-main-title">
                            <span class="lhs-item">
                              Asset Repository Management System
                            </span>
                          </div>
                          <div class="span1 lhs-private"></div>
                          <div class="span1 lhs-people"></div>
                        </div>
                      </a>
                    </li>
                    <li class="business" data-model="true">
                      <a href="#" class="show-extended">
                        <div class="row-fluid">
                          <div class="span8 lhs-main-title">
                            <span class="lhs-item">
                              HIRE
                            </span>
                          </div>
                          <div class="span1 lhs-private"></div>
                          <div class="span1 lhs-people"></div>
                        </div>
                      </a>
                    </li>
                    <li class="business" data-model="true">
                      <a href="#" class="show-extended">
                        <div class="row-fluid">
                          <div class="span8 lhs-main-title">
                            <span class="lhs-item">
                              ACLS
                            </span>
                          </div>
                          <div class="span1 lhs-private"></div>
                          <div class="span1 lhs-people"></div>
                        </div>
                      </a>
                    </li>
                    <li class="business" data-model="true">
                      <a href="#" class="show-extended">
                        <div class="row-fluid">
                          <div class="span8 lhs-main-title">
                            <span class="lhs-item">
                              Authorization Roles and Permissions
                            </span>
                          </div>
                          <div class="span1 lhs-private"></div>
                          <div class="span1 lhs-people"></div>
                        </div>
                      </a>
                    </li>
                    <li class="business" data-model="true">
                      <a href="#" class="show-extended">
                        <div class="row-fluid">
                          <div class="span8 lhs-main-title">
                            <span class="lhs-item">
                              Workday Financial Management
                            </span>
                          </div>
                          <div class="span1 lhs-private"></div>
                          <div class="span1 lhs-people"></div>
                        </div>
                      </a>
                    </li>
                    <li class="business" data-model="true">
                      <a href="#" class="show-extended">
                        <div class="row-fluid">
                          <div class="span8 lhs-main-title">
                            <span class="lhs-item">
                              Salesforce CRM
                            </span>
                          </div>
                          <div class="span1 lhs-private"></div>
                          <div class="span1 lhs-people"></div>
                        </div>
                      </a>
                    </li>
                    <li class="business" data-model="true">
                      <a href="#" class="show-extended">
                        <div class="row-fluid">
                          <div class="span8 lhs-main-title">
                            <span class="lhs-item">
                              Web Application
                            </span>
                          </div>
                          <div class="span1 lhs-private"></div>
                          <div class="span1 lhs-people">
                            <i class="grcicon-people-warning"></i>
                          </div>
                        </div>
                      </a>
                    </li>
                    <li class="business" data-model="true">
                      <a href="#" class="show-extended">
                        <div class="row-fluid">
                          <div class="span8 lhs-main-title">
                            <span class="lhs-item">
                              Oracle Financials
                            </span>
                          </div>
                          <div class="span1 lhs-private"></div>
                          <div class="span1 lhs-people"></div>
                        </div>
                      </a>
                    </li>
                    <li class="business" data-model="true">
                      <a href="#" class="show-extended">
                        <div class="row-fluid">
                          <div class="span8 lhs-main-title">
                            <span class="lhs-item">
                              Application Delivery System
                            </span>
                          </div>
                          <div class="span1 lhs-private"></div>
                          <div class="span1 lhs-people"></div>
                        </div>
                      </a>
                    </li>
                  </ul>
                  <ul class="sub-actions">
                    <li class="add-new" data-ui-autocomplete-item="">
                      <a data-object-plural="regulations" data-form-target="redirect" data-modal-class="modal-wide" href="javascript://" data-object-singular="Regulation" data-toggle="modal-ajax-form" data-modal-reset="reset">
                        + Create New
                      </a>
                    </li>
                  </ul>
                </div>
                
              </li>
              <li class="business accordion-group">
                <a class="business" href="#">
                  <i class="grcicon-process-color"></i>
                  Processes
                  <small>(<span class="item-count">4</span>)</small>
                </a>
                
                <div class="content">
                  <ul class="sub-level" style="max-height:228px;">
                    <li class="business" data-model="true">
                      <a href="#" class="show-extended">
                        <div class="row-fluid">
                          <div class="span8 lhs-main-title">
                            <span class="lhs-item">
                              User Privacy Policy - Verification Process
                            </span>
                          </div>
                          <div class="span1 lhs-private"></div>
                          <div class="span1 lhs-people"></div>
                        </div>
                      </a>
                    </li>
                    <li class="business" data-model="true">
                      <a href="#" class="show-extended">
                        <div class="row-fluid">
                          <div class="span8 lhs-main-title">
                            <span class="lhs-item">
                              New Hire Process
                            </span>
                          </div>
                          <div class="span1 lhs-private"></div>
                          <div class="span1 lhs-people">
                            <i class="grcicon-people-warning"></i>
                          </div>
                        </div>
                      </a>
                    </li>
                    <li class="business" data-model="true">
                      <a href="#" class="show-extended">
                        <div class="row-fluid">
                          <div class="span8 lhs-main-title">
                            <span class="lhs-item">
                              Vulnerability Prevention Process
                            </span>
                          </div>
                          <div class="span1 lhs-private"></div>
                          <div class="span1 lhs-people"></div>
                        </div>
                      </a>
                    </li>
                    <li class="business" data-model="true">
                      <a href="#" class="show-extended">
                        <div class="row-fluid">
                          <div class="span8 lhs-main-title">
                            <span class="lhs-item">
                              Candidate Screening
                            </span>
                          </div>
                          <div class="span1 lhs-private"></div>
                          <div class="span1 lhs-people"></div>
                        </div>
                      </a>
                    </li>
                  </ul>
                  <ul class="sub-actions">
                    <li class="add-new" data-ui-autocomplete-item="">
                      <a data-object-plural="regulations" data-form-target="redirect" data-modal-class="modal-wide" href="javascript://" data-object-singular="Regulation" data-toggle="modal-ajax-form" data-modal-reset="reset">
                        + Create New
                      </a>
                    </li>
                  </ul>
                </div>
                
              </li>
              <li class="business accordion-group">
                <a class="business" href="#">
                  <i class="grcicon-data_asset-color"></i>
                  Data Assets
                  <small>(<span class="item-count">6</span>)</small>
                </a>
                
                <div class="content">
                  <ul class="sub-level" style="max-height:207px;">
                    <li class="business" data-model="true">
                      <a href="#" class="show-extended">
                        <div class="row-fluid">
                          <div class="span8 lhs-main-title">
                            <span class="lhs-item">
                              Employee Health Plan Participants
                            </span>
                          </div>
                          <div class="span1 lhs-private"></div>
                          <div class="span1 lhs-people"></div>
                        </div>
                      </a>
                    </li>
                    <li class="business" data-model="true">
                      <a href="#" class="show-extended">
                        <div class="row-fluid">
                          <div class="span8 lhs-main-title">
                            <span class="lhs-item">
                              Customer List by demographic
                            </span>
                          </div>
                          <div class="span1 lhs-private"></div>
                          <div class="span1 lhs-people"></div>
                        </div>
                      </a>
                    </li>
                    <li class="business" data-model="true">
                      <a href="#" class="show-extended">
                        <div class="row-fluid">
                          <div class="span8 lhs-main-title">
                            <span class="lhs-item">
                              Map Locations
                            </span>
                          </div>
                          <div class="span1 lhs-private"></div>
                          <div class="span1 lhs-people"></div>
                        </div>
                      </a>
                    </li>
                    <li class="business" data-model="true">
                      <a href="#" class="show-extended">
                        <div class="row-fluid">
                          <div class="span8 lhs-main-title">
                            <span class="lhs-item">
                              Jigsaw Vendor List
                            </span>
                          </div>
                          <div class="span1 lhs-private"></div>
                          <div class="span1 lhs-people"></div>
                        </div>
                      </a>
                    </li>
                    <li class="business" data-model="true">
                      <a href="#" class="show-extended">
                        <div class="row-fluid">
                          <div class="span8 lhs-main-title">
                            <span class="lhs-item">
                              Prospective Candidates
                            </span>
                          </div>
                          <div class="span1 lhs-private"></div>
                          <div class="span1 lhs-people"></div>
                        </div>
                      </a>
                    </li>
                    <li class="business" data-model="true">
                      <a href="#" class="show-extended">
                        <div class="row-fluid">
                          <div class="span8 lhs-main-title">
                            <span class="lhs-item">
                              Company Employee Listing
                            </span>
                          </div>
                          <div class="span1 lhs-private"></div>
                          <div class="span1 lhs-people"></div>
                        </div>
                      </a>
                    </li>
                  </ul>
                  <ul class="sub-actions">
                    <li class="add-new" data-ui-autocomplete-item="">
                      <a data-object-plural="regulations" data-form-target="redirect" data-modal-class="modal-wide" href="javascript://" data-object-singular="Regulation" data-toggle="modal-ajax-form" data-modal-reset="reset">
                        + Create New
                      </a>
                    </li>
                  </ul>
                </div>
                
              </li>
              <li class="business accordion-group">
                <a class="business" href="javascript://">
                  <i class="grcicon-product-color"></i>
                  Products
                  <small>(<span class="item-count">7</span>)</small>
                </a>
                
                <div class="content">
                  <ul class="sub-level" style="max-height:203px;">
                    <li class="business" data-model="true">
                      <a href="#" class="show-extended">
                        <div class="row-fluid">
                          <div class="span8 lhs-main-title">
                            <span class="lhs-item">
                              gGRC
                            </span>
                          </div>
                          <div class="span1 lhs-private"></div>
                          <div class="span1 lhs-people">
                            <i class="grcicon-people-warning"></i>
                          </div>
                        </div>
                      </a>
                    </li>
                    <li class="business" data-model="true">
                      <a href="#" class="show-extended">
                        <div class="row-fluid">
                          <div class="span8 lhs-main-title">
                            <span class="lhs-item">
                              Medical Records
                            </span>
                          </div>
                          <div class="span1 lhs-private"></div>
                          <div class="span1 lhs-people"></div>
                        </div>
                      </a>
                    </li>
                    <li class="business" data-model="true">
                      <a href="#" class="show-extended">
                        <div class="row-fluid">
                          <div class="span8 lhs-main-title">
                            <span class="lhs-item">
                              Salesforce Work.com
                            </span>
                          </div>
                          <div class="span1 lhs-private"></div>
                          <div class="span1 lhs-people"></div>
                        </div>
                      </a>
                    </li>
                    <li class="business" data-model="true">
                      <a href="#" class="show-extended">
                        <div class="row-fluid">
                          <div class="span8 lhs-main-title">
                            <span class="lhs-item">
                              Sales Cloud: Sales App
                            </span>
                          </div>
                          <div class="span1 lhs-private"></div>
                          <div class="span1 lhs-people"></div>
                        </div>
                      </a>
                    </li>
                    <li class="business" data-model="true">
                      <a href="#" class="show-extended">
                        <div class="row-fluid">
                          <div class="span8 lhs-main-title">
                            <span class="lhs-item">
                              Sales Force Chatter
                            </span>
                          </div>
                          <div class="span1 lhs-private"></div>
                          <div class="span1 lhs-people"></div>
                        </div>
                      </a>
                    </li>
                    <li class="business" data-model="true">
                      <a href="#" class="show-extended">
                        <div class="row-fluid">
                          <div class="span8 lhs-main-title">
                            <span class="lhs-item">
                              Service Cloud
                            </span>
                          </div>
                          <div class="span1 lhs-private"></div>
                          <div class="span1 lhs-people"></div>
                        </div>
                      </a>
                    </li>
                    <li class="business" data-model="true">
                      <a href="#" class="show-extended">
                        <div class="row-fluid">
                          <div class="span8 lhs-main-title">
                            <span class="lhs-item">
                              Marketing Cloud
                            </span>
                          </div>
                          <div class="span1 lhs-private"></div>
                          <div class="span1 lhs-people"></div>
                        </div>
                      </a>
                    </li>
                  </ul>
                  <ul class="sub-actions">
                    <li class="add-new" data-ui-autocomplete-item="">
                      <a data-object-plural="regulations" data-form-target="redirect" data-modal-class="modal-wide" href="javascript://" data-object-singular="Regulation" data-toggle="modal-ajax-form" data-modal-reset="reset">
                        + Create New
                      </a>
                    </li>
                  </ul>
                </div>
                
              </li>
              <li class="business accordion-group">
                <a class="business" href="#">
                  <i class="grcicon-project-color"></i>
                  Projects
                  <small>(<span class="item-count">9</span>)</small>
                </a>
                
                <div class="content">
                  <ul class="sub-level" style="max-height:232px;">
                    <li class="business" data-model="true">
                      <a href="#" class="show-extended">
                        <div class="row-fluid">
                          <div class="span8 lhs-main-title">
                            <span class="lhs-item">
                              Green
                            </span>
                          </div>
                          <div class="span1 lhs-private"></div>
                          <div class="span1 lhs-people">
                            <i class="grcicon-people-warning"></i>
                          </div>
                        </div>
                      </a>
                    </li>
                    <li class="business" data-model="true">
                      <a href="#" class="show-extended">
                        <div class="row-fluid">
                          <div class="span8 lhs-main-title">
                            <span class="lhs-item">
                              Eclipse Data Tools Platform
                            </span>
                          </div>
                          <div class="span1 lhs-private"></div>
                          <div class="span1 lhs-people"></div>
                        </div>
                      </a>
                    </li>
                    <li class="business" data-model="true">
                      <a href="#" class="show-extended">
                        <div class="row-fluid">
                          <div class="span8 lhs-main-title">
                            <span class="lhs-item">
                              Tool Integration Project
                            </span>
                          </div>
                          <div class="span1 lhs-private"></div>
                          <div class="span1 lhs-people"></div>
                        </div>
                      </a>
                    </li>
                    <li class="business" data-model="true">
                      <a href="#" class="show-extended">
                        <div class="row-fluid">
                          <div class="span8 lhs-main-title">
                            <span class="lhs-item">
                              Lead Generation for North America
                            </span>
                          </div>
                          <div class="span1 lhs-private"></div>
                          <div class="span1 lhs-people"></div>
                        </div>
                      </a>
                    </li>
                    <li class="business" data-model="true">
                      <a href="#" class="show-extended">
                        <div class="row-fluid">
                          <div class="span8 lhs-main-title">
                            <span class="lhs-item">
                              Business Intelligence and Reporting Tools (BIRT)
                            </span>
                          </div>
                          <div class="span1 lhs-private"></div>
                          <div class="span1 lhs-people"></div>
                        </div>
                      </a>
                    </li>
                    <li class="business" data-model="true">
                      <a href="#" class="show-extended">
                        <div class="row-fluid">
                          <div class="span8 lhs-main-title">
                            <span class="lhs-item">
                              ArtsMarket
                            </span>
                          </div>
                          <div class="span1 lhs-private"></div>
                          <div class="span1 lhs-people"></div>
                        </div>
                      </a>
                    </li>
                    <li class="business" data-model="true">
                      <a href="#" class="show-extended">
                        <div class="row-fluid">
                          <div class="span8 lhs-main-title">
                            <span class="lhs-item">
                              MOON Project
                            </span>
                          </div>
                          <div class="span1 lhs-private"></div>
                          <div class="span1 lhs-people"></div>
                        </div>
                      </a>
                    </li>
                    <li class="business" data-model="true">
                      <a href="#" class="show-extended">
                        <div class="row-fluid">
                          <div class="span8 lhs-main-title">
                            <span class="lhs-item">
                              Special Project
                            </span>
                          </div>
                          <div class="span1 lhs-private"></div>
                          <div class="span1 lhs-people">
                            <i class="grcicon-people-warning"></i>
                          </div>
                        </div>
                      </a>
                    </li>
                    <li class="business" data-model="true">
                      <a href="#" class="show-extended">
                        <div class="row-fluid">
                          <div class="span8 lhs-main-title">
                            <span class="lhs-item">
                              Internal HR Marketing
                            </span>
                          </div>
                          <div class="span1 lhs-private"></div>
                          <div class="span1 lhs-people"></div>
                        </div>
                      </a>
                    </li>
                  </ul>
                  <ul class="sub-actions">
                    <li class="add-new" data-ui-autocomplete-item="">
                      <a data-object-plural="regulations" data-form-target="redirect" data-modal-class="modal-wide" href="javascript://" data-object-singular="Regulation" data-toggle="modal-ajax-form" data-modal-reset="reset">
                        + Create New
                      </a>
                    </li>
                  </ul>
                </div>
                
              </li>
              <li class="business accordion-group">
                <a class="business" href="javascript://">
                  <i class="grcicon-facility-color"></i>
                  Facilities
                  <small>(<span class="item-count">4</span>)</small>
                </a>
                
                <div class="content">
                  <ul class="sub-level">
                    <li class="business" data-model="true">
                      <a href="#" class="show-extended">
                        <div class="row-fluid">
                          <div class="span8 lhs-main-title">
                            <span class="lhs-item">
                              San Francisco Office
                            </span>
                          </div>
                          <div class="span1 lhs-private"></div>
                          <div class="span1 lhs-people">
                            <i class="grcicon-people-warning"></i>
                          </div>
                        </div>
                      </a>
                    </li>
                    <li class="business" data-model="true">
                      <a href="#" class="show-extended">
                        <div class="row-fluid">
                          <div class="span8 lhs-main-title">
                            <span class="lhs-item">
                              KEFLAVIK, ICELAND- SERVER FARM
                            </span>
                          </div>
                          <div class="span1 lhs-private"></div>
                          <div class="span1 lhs-people"></div>
                        </div>
                      </a>
                    </li>
                    <li class="business" data-model="true">
                      <a href="#" class="show-extended">
                        <div class="row-fluid">
                          <div class="span8 lhs-main-title">
                            <span class="lhs-item">
                              MAIDEN, NORTH CAROLINA SERVER FARM
                            </span>
                          </div>
                          <div class="span1 lhs-private"></div>
                          <div class="span1 lhs-people"></div>
                        </div>
                      </a>
                    </li>
                    <li class="business" data-model="true">
                      <a href="#" class="show-extended">
                        <div class="row-fluid">
                          <div class="span8 lhs-main-title">
                            <span class="lhs-item">
                              DALLES, OREGON- SERVER FARM
                            </span>
                          </div>
                          <div class="span1 lhs-private"></div>
                          <div class="span1 lhs-people"></div>
                        </div>
                      </a>
                    </li>
                  </ul>
                  <ul class="sub-actions">
                    <li class="add-new" data-ui-autocomplete-item="">
                      <a data-object-plural="regulations" data-form-target="redirect" data-modal-class="modal-wide" href="javascript://" data-object-singular="Regulation" data-toggle="modal-ajax-form" data-modal-reset="reset">
                        + Create New
                      </a>
                    </li>
                  </ul>
                </div>
                
              </li>
              <li class="business accordion-group">
                <a class="business" href="javascript://">
                  <i class="grcicon-market-color"></i>
                  Markets
                  <small>(<span class="item-count">3</span>)</small>
                </a>
                
                <div class="content">
                  <ul class="sub-level">
                    <li class="business" data-model="true">
                      <a href="#" class="show-extended">
                        <div class="row-fluid">
                          <div class="span8 lhs-main-title">
                            <span class="lhs-item">
                              Pacific Rim Market
                            </span>
                          </div>
                          <div class="span1 lhs-private"></div>
                          <div class="span1 lhs-people"></div>
                        </div>
                      </a>
                    </li>
                    <li class="business" data-model="true">
                      <a href="#" class="show-extended">
                        <div class="row-fluid">
                          <div class="span8 lhs-main-title">
                            <span class="lhs-item">
                              North America Market
                            </span>
                          </div>
                          <div class="span1 lhs-private"></div>
                          <div class="span1 lhs-people"></div>
                        </div>
                      </a>
                    </li>
                    <li class="business" data-model="true">
                      <a href="#" class="show-extended">
                        <div class="row-fluid">
                          <div class="span8 lhs-main-title">
                            <span class="lhs-item">
                              Europe Market
                            </span>
                          </div>
                          <div class="span1 lhs-private"></div>
                          <div class="span1 lhs-people"></div>
                        </div>
                      </a>
                    </li>
                  </ul>
                  <ul class="sub-actions">
                    <li class="add-new" data-ui-autocomplete-item="">
                      <a data-object-plural="regulations" data-form-target="redirect" data-modal-class="modal-wide" href="javascript://" data-object-singular="Regulation" data-toggle="modal-ajax-form" data-modal-reset="reset">
                        + Create New
                      </a>
                    </li>
                  </ul>
                </div>
                
              </li>
            </ul>
          </div>
          
          <div class="bar-h"></div>
          
          <div class="lhs-nav recent">
            <h2>Recently Viewed</h2>
            <ul class="top-level">
              <li class="programs">
                <a href="/programs/3" class="show-extended">
                  <div class="row-fluid">
                    <div class="span11">
                      <div class="oneline">
                        <i class="grcicon-program-black"></i>
                        Treci Program lorem ipsum dolor sit amet ipsum dolor sit amet lorem ipsum
                      </div>
                    </div>
                  </div>
                </a>
              </li>
              <li class="governance">
                <a href="/contracts/4" class="show-extended">
                  <div class="row-fluid">
                    <div class="span11">
                      <div class="oneline">
                        <i class="grcicon-contract-black"></i>
                        MAHH Contract
                      </div>
                    </div>
                  </div>
                </a>
              </li>
              <li class="governance">
                <a href="/contracts/9" class="show-extended">
                  <div class="row-fluid">
                    <div class="span11">
                      <div class="oneline">
                        <i class="grcicon-contract-black"></i>
                        Novi ugovor
                      </div>
                    </div>
                  </div>
                </a>
              </li>
            </ul>
          </div>
          
        </div>
      </div>
    </div>
  </div>
  
  <div id="newAssessment" class="modal hide fade modal-wide ui-draggable" tabindex="-1" role="dialog" aria-labelledby="newAssessmentLabel" aria-hidden="true">
    <div class="modal-header">
      <a class="btn btn-mini pull-right" href="#" data-dismiss="modal">
        <i class="grcicon-x-grey"></i>
      </a>
      <h2>
        <span>Create New Assessment</span>
      </h2>
    </div>
    <div class="modal-body">
      <form action="#">
        <div class="row-fluid">
          <div class="span6">
            <label>
              Title
              <span class="required">*</span>
            </label>
            <input class="input-block-level" placeholder="Enter Title" name="title" type="text" value="" tabindex="1">
          </div>
          <div class="span3">
            <label>
              Due Date
            </label>
            <input tabindex="2" class="input-block-level date" name="start_date" data-toggle="datepicker" placeholder="MM/DD/YYYY" type="text" value="">
          </div>
          <div class="span3">
            <label>
              Status
            </label>
            <select class="input-block-level" name="status" disabled="true">
              <option selected="true">Planned</option>
              <option>In Progress</option>
              <option>Manager Review</option>
              <option>Ready for External Review</option>
              <option>Completed</option>
            </select>
          </div>
        </div>
        
        <div class="row-fluid">
          <div class="span12">
            <label class="spacing">
              <input type="checkbox" name="auto_generate" value="checked" tabindex="4">
              Auto-Generate Assessment based on
              <select tabindex="5" class="autogenerate inline-select">
                <option>- - -</option>
                <option value="program">Programs</option>
                <option value="audit">Audits</option>
                <option value="regulation">Regulations</option>
                <option value="contract">Contracts</option>
                <option value="policy">Policies</option>
                <option value="standard">Standards</option>
                <option value="objective">Objectives</option>
                <option value="control">Controls</option>
                <option value="person">People</option>
                <option value="org_group">Org Groups</option>
                <option value="system">Systems</option>
                <option value="process">Processes</option>
                <option value="data_asset">Data Assets</option>
                <option value="product">Products</option>
                <option value="project">Projects</option>
                <option value="facility">Facilities</option>
                <option value="market">Markets</option>
              </select>
              <span class="small autogenerate-result">(4 Controls Found)</span>
            </label>
          </div>
        </div>
        
        <div class="row-fluid">
          <div class="span12">
            <div class="expand-link">
              <a class="show-hidden-fields" href="javascript://">
                <span class="out">
                  <i class="grcicon-show"></i>
                  Show 
                </span>
                <span class="in">
                  <i class="grcicon-hide"></i>
                  Hide
                </span>
                Advanced
                <span class="hidden-fields out">
                  Description, Assessment Lead, gDrive Evidence Folder
                </span>
              </a>
            </div>
          </div>
        </div>
        
        <div class="hidden-fields-area" style="display:none">
          <div class="row-fluid">
            <div class="span6">
              <label>
                Description
              </label>
              <div class="wysiwyg-area">
                <textarea id="program_description" class="span12 double wysihtml5" name="description" placeholder="Enter Description" tabindex="6"></textarea>
              </div>
            </div>
            <div class="span6">
              <label>
                Assessment Lead
              </label>
              <i class="grcicon-person-green pull-left icon-field"></i>
              <div class="objective-selector">
                <input tabindex="10" type="text" name="assessment_lead.email" class="span7" value="Cassius Clay">
              </div>
            </div>
          </div>
          <div class="row-fluid">
            <div class="span12">
              <label>
                Evidence Folder Path
              </label>
              <span class="large">/GRC Programs/North America Assessments/2013 North America Assessment</span>
            </div>
          </div>
        </div>
        
      </form>
    </div>
    <div class="modal-footer">
      <div class="row-fluid">
        <div class="span3">
          <div class="deny-buttons">
            <a tabindex="22" class="btn" data-dismiss="modal" href="#">Cancel</a>
          </div>
        </div>
        <div class="span6">
          &nbsp;
        </div>
        <div class="span3">
          <div class="confirm-buttons">
            <a id="addAssessmentCreated" tabindex="24" class="btn btn-primary" href="javascript://">Save</a>
          </div>
        </div>
      </div>
    </div>
  </div>
  
  <div id="newObjectToAssessment" class="modal hide fade modal-wide ui-draggable" tabindex="-1" role="dialog" aria-labelledby="newAssessmentLabel" aria-hidden="true">
    <div class="modal-header">
      <a class="btn btn-mini pull-right" href="#" data-dismiss="modal">
        <i class="grcicon-x-grey"></i>
      </a>
      <h2>
        <span>Add Object to Assessment</span>
      </h2>
    </div>
    <div class="modal-body">
      <form action="#">
        <div class="row-fluid">
          <div class="span6">
            <label>
              Object
              <span class="required">*</span>
            </label>
            <div class="row-fluid">
              <div class="span4">
                <select class="input-block-level" name="status" disabled="true">
                  <option value="program">Program</option>
                  <option value="audit">Audit</option>
                  <option value="regulation">Regulation</option>
                  <option value="contract">Contract</option>
                  <option value="policy">Policy</option>
                  <option value="standard">Standard</option>
                  <option value="objective">Objective</option>
                  <option selected="true" value="control">Control</option>
                  <option value="person">Person</option>
                  <option value="org_group">Org Group</option>
                  <option value="system">System</option>
                  <option value="process">Process</option>
                  <option value="data_asset">Data Asset</option>
                  <option value="product">Product</option>
                  <option value="project">Project</option>
                  <option value="facility">Facility</option>
                  <option value="market">Market</option>
                </select>
              </div>
              <div class="span8">
                <i class="grcicon-control-color pull-left icon-field"></i> <input class="span11" placeholder="Enter Title" name="title" type="text" value="" tabindex="1">
              </div>
            </div>
          </div>
          <div class="span3">&nbsp;</div>
          <div class="span3">
            <label>
              Status
            </label>
            <select class="input-block-level" name="status" disabled="true">
              <option selected="true">Assigned</option>
              <option>In Progress</option>
              <option>Manager Review</option>
              <option>Ready for External Review</option>
              <option>Completed</option>
            </select>
          </div>
        </div>
        <div class="row-fluid">
          <div class="span6">
            <label>
              Notes
            </label>
            <div class="wysiwyg-area">
              <textarea id="program_description" class="span12 double wysihtml5" name="description" placeholder="Enter description here" tabindex="2"></textarea>
            </div>
          </div>
          <div class="span6">
            <div class="row-fluid">
              <div class="span6">
                <label>
                  Assigned on
                </label>
                <input tabindex="3" class="input-block-level date" name="start_date" data-toggle="datepicker" placeholder="MM/DD/YYYY" type="text" value="">
              </div>
              <div class="span6">
                <label>
                  Due on
                </label>
                <input tabindex="4" class="input-block-level date" name="start_date" data-toggle="datepicker" placeholder="MM/DD/YYYY" type="text" value="">
              </div>
            </div>
            <div class="row-fluid">
              <div class="span12">
                <label>
                  Assignee
                </label>
                <i class="grcicon-person-green pull-left icon-field"></i>
                <div class="objective-selector">
                  <input tabindex="5" type="text" name="assessment_lead.email" class="input-wide" value="Cassius Clay">
                </div>
              </div>
            </div>
          </div>
        </div>
        
      </form>
    </div>
    <div class="modal-footer">
      <div class="row-fluid">
        <div class="span3">
          <div class="deny-buttons">
            <a tabindex="22" class="btn" data-dismiss="modal" href="#">Cancel</a>
          </div>
        </div>
        <div class="span6">
          &nbsp;
        </div>
        <div class="span3">
          <div class="confirm-buttons">
            <a tabindex="24" class="btn btn-primary" href="javascript://" id="addObjectUnderAssessmentCreated">Save</a>
          </div>
        </div>
      </div>
    </div>
  </div>
  
  <div id="newTask" class="modal hide fade modal-wide ui-draggable" tabindex="-1" role="dialog" aria-labelledby="newAssessmentLabel" aria-hidden="true">
    <div class="modal-header">
      <a class="btn btn-mini pull-right" href="#" data-dismiss="modal">
        <i class="grcicon-x-grey"></i>
      </a>
      <h2>
        <span>Add Task</span>
      </h2>
    </div>
    <div class="modal-body">
      <form action="#">
        <div class="row-fluid">
          <div class="span8">
            <label>
              Task
              <span class="required">*</span>
            </label>
            <input id="taskTitle" class="input-block-level" placeholder="Enter Title" name="title" type="text" value="" tabindex="1">
          </div>
          <div class="span4">
            <label>
              Status
              <span class="required">*</span>
            </label>
            <select class="input-block-level disabled" name="status" tabindex="2">
              <option>Draft</option>
              <option>Planned</option>
              <option>In Progress</option>
              <option>Manager Review</option>
              <option>Ready for External Review</option>
              <option>Completed</option>
            </select>
          </div>
        </div>
        <div class="row-fluid">
          <div class="span6">
            <label>
              Task Type
            </label>
            <select class="input-block-level" name="task_type" tabindex="3">
              <option>Unspecified</option>
              <option>Walkthrough</option>
              <option>Testing</option>
              <option>Walkthrough and Testing</option>
              <option>Proof Reading</option>
              <option>Other (Provide details in Notes section)</option>
            </select>
          </div>
          <div class="span3">
            <label>
              Assignee
              <span class="required">*</span>
            </label>
            <i class="grcicon-person-green pull-left icon-field"></i>
            <div class="objective-selector">
              <input tabindex="4" type="text" name="assessment_lead.email" class="span10" value="Cassius Clay">
            </div>
          </div>
          <div class="span3">
            <label>
              Due on
              <span class="required">*</span>
            </label>
            <input tabindex="5" class="input-block-level date" name="start_date" data-toggle="datepicker" data-before="end_date" placeholder="MM/DD/YYYY" type="text" value="">
          </div>
        </div>
        <div class="row-fluid">
          <div class="span6">
            <label>
              Notes
            </label>
            <div class="wysiwyg-area">
              <textarea id="program_description" class="span12 double wysihtml5" name="description" placeholder="Enter description here" tabindex="6"></textarea>
            </div>
          </div>
        </div>
        
      </form>
    </div>
    <div class="modal-footer">
      <div class="row-fluid">
        <div class="span3">
          <div class="deny-buttons">
            <a tabindex="22" class="btn" data-dismiss="modal" href="#">Cancel</a>
          </div>
        </div>
        <div class="span6">
          &nbsp;
        </div>
        <div class="span3">
          <div class="confirm-buttons">
            <a tabindex="24" class="btn btn-primary" id="createNewTask" href="javascript://">Save</a>
          </div>
        </div>
      </div>
    </div>
  </div>
  
  <script type="text/javascript" src="/static/mockups/js/jquery.js"></script>
  <script type="text/javascript" src="/static/mockups/js/jquery-ui.js"></script>
  <script type="text/javascript" src="/static/mockups/js/affix.js"></script>
  <script type="text/javascript" src="/static/mockups/js/dropdown.js"></script>
  <script type="text/javascript" src="/static/mockups/js/transition.js"></script>
  <script type="text/javascript" src="/static/mockups/js/tooltip.js"></script>
  <script type="text/javascript" src="/static/mockups/js/modal.js"></script>
  <script type="text/javascript" src="/static/mockups/js/bootstrap-collapse.js"></script>
	<script type="text/javascript" src="/static/mockups/js/common.js"></script>

</body>
</html><|MERGE_RESOLUTION|>--- conflicted
+++ resolved
@@ -145,11 +145,7 @@
                 <a href="#process_widget">
                   <div class="oneline">
                     <i class="grcicon-process-color"></i>
-<<<<<<< HEAD
                     Processes (1)
-=======
-                    Processes (3)
->>>>>>> aeabc274
                   </div>
                 </a>
                 <div class="drag"></div>
@@ -158,11 +154,7 @@
                 <a href="#facility_widget">
                   <div class="oneline">
                     <i class="grcicon-facility-color"></i>
-<<<<<<< HEAD
                     Facilities (1)
-=======
-                    Facilities (3)
->>>>>>> aeabc274
                   </div>
                 </a>
                 <div class="drag"></div>
@@ -180,11 +172,7 @@
                 <a href="#regulation_widget">
                   <div class="oneline">
                     <i class="grcicon-regulation-color"></i>
-<<<<<<< HEAD
                     Regulations (1)
-=======
-                    Regulations (3)
->>>>>>> aeabc274
                   </div>
                 </a>
                 <div class="drag"></div>
@@ -193,11 +181,7 @@
                 <a href="#audit_widget">
                   <div class="oneline">
                     <i class="grcicon-audit-color"></i>
-<<<<<<< HEAD
                     Audits (0)
-=======
-                    Audits BETA (7)
->>>>>>> aeabc274
                   </div>
                 </a>
                 <div class="drag"></div>
@@ -233,11 +217,7 @@
                 <a href="#objective_widget">
                   <div class="oneline">
                     <i class="grcicon-objective-color"></i>
-<<<<<<< HEAD
                     Objectives (0)
-=======
-                    Objectives (10)
->>>>>>> aeabc274
                   </div>
                 </a>
                 <div class="drag"></div>
@@ -246,11 +226,7 @@
                 <a href="#person_widget">
                   <div class="oneline">
                     <i class="grcicon-person-color"></i>
-<<<<<<< HEAD
                     People (0)
-=======
-                    People (14)
->>>>>>> aeabc274
                   </div>
                 </a>
                 <div class="drag"></div>
@@ -259,11 +235,8 @@
                 <a href="#org_group_widget">
                   <div class="oneline">
                     <i class="grcicon-org_group-color"></i>
-<<<<<<< HEAD
+
                     Org Groups (0)
-=======
-                    Org Groups (12)
->>>>>>> aeabc274
                   </div>
                 </a>
                 <div class="drag"></div>
@@ -272,11 +245,8 @@
                 <a href="#systems_widget">
                   <div class="oneline">
                     <i class="grcicon-system-color"></i>
-<<<<<<< HEAD
+
                     Systems (0)
-=======
-                    Systems (11)
->>>>>>> aeabc274
                   </div>
                 </a>
                 <div class="drag"></div>
@@ -285,11 +255,8 @@
                 <a href="#data_asset_widget">
                   <div class="oneline">
                     <i class="grcicon-data_asset-color"></i>
-<<<<<<< HEAD
+
                     Data Assets (0)
-=======
-                    Data Assets (6)
->>>>>>> aeabc274
                   </div>
                 </a>
                 <div class="drag"></div>
@@ -298,11 +265,7 @@
                 <a href="#product_widget">
                   <div class="oneline">
                     <i class="grcicon-product-color"></i>
-<<<<<<< HEAD
                     Products (0)
-=======
-                    Products (7)
->>>>>>> aeabc274
                   </div>
                 </a>
                 <div class="drag"></div>
@@ -311,11 +274,7 @@
                 <a href="#project_widget">
                   <div class="oneline">
                     <i class="grcicon-project-color"></i>
-<<<<<<< HEAD
                     Projects (0)
-=======
-                    Projects (9)
->>>>>>> aeabc274
                   </div>
                 </a>
                 <div class="drag"></div>
@@ -629,7 +588,7 @@
                         </div>
                       </div>
                     </li>
-<<<<<<< HEAD
+
                   </ul>
                 </section>
               </section>
@@ -660,8 +619,6 @@
                 </header>
                 <section class="content">
                   <ul class="tree-structure new-tree">
-=======
->>>>>>> aeabc274
                     <li class="tree-item governance">
                       <div class="item-main">
                         <a href="javascript://" class="openclose">
@@ -669,13 +626,8 @@
                             <div class="span10">
                               <div class="item-data">
                                 <div class="tree-title-area">
-<<<<<<< HEAD
                                   <i class="grcicon-control-color"></i>
                                   Secure Backups
-=======
-                                  <i class="grcicon-market-color"></i>
-                                  Pacific Rim Market
->>>>>>> aeabc274
                                 </div>
                               </div>
                             </div>
@@ -736,17 +688,12 @@
                             <div class="span6">
                               <p>
                                 <strong>Owner:</strong>
-<<<<<<< HEAD
-                                <a href="#">Vladan Mitevski</a>
-=======
                                 <br>
                                 <a href="#">liz@reciprocitylabs.com</a>
->>>>>>> aeabc274
                               </p>
                             </div>
                             <div class="span6">
                               <p>
-<<<<<<< HEAD
                                 <strong>Contact:</strong>
                                 <a href="#">Predrag Kanazir</a>
                               </p>
@@ -932,11 +879,6 @@
                               <p>
                                 <strong>Contact:</strong>
                                 <a href="#">Predrag Kanazir</a>
-=======
-                                <strong>Contact</strong>
-                                <br>
-                                <a href="#">ken@reciprocitylabs.com</a>
->>>>>>> aeabc274
                               </p>
                             </div>
                           </div>
@@ -955,27 +897,19 @@
                   </ul>
                 </section>
               </section>
-<<<<<<< HEAD
+
 
               <!-- Widget: Assessment List -->
               <section class="widget programs" id="assessment_widget" style="display:none;">
-=======
-              
-              <section class="widget governance" id="control_widget" style="display:none;">
->>>>>>> aeabc274
+
                 <header class="header">
                   <div class="row-fluid">
                     <div class="span9">
                       <h2>
-<<<<<<< HEAD
+
                         <i class="grcicon-info"></i>
                         Assessment List
                         <span class="object_count" id="assessmentCountWidget">(1)</span>
-=======
-                        <i class="grcicon-control-color"></i>
-                        Mapped Controls
-                        <span class="object_count">(4)</span>
->>>>>>> aeabc274
                         <span class="explanation"></span>
                       </h2>
                     </div>
@@ -1195,48 +1129,6 @@
                                 <i class="grcicon-remove"></i>
                                 Unmap
                               </a>
-<<<<<<< HEAD
-                            </li>
-                          </ul>
-                        </div>
-                        
-                        <div class="inner-tree">
-                          <h6>
-                            Objects under Assessment (1)
-                            <a href="#" class="advanced-filter-trigger">
-                              <i class="grcicon-search"></i>
-                              Show Filters
-                            </a>
-                          </h6>
-                          <ul class="tree-structure new-tree">
-                            <div class="advanced-filters pbc-filters extra-header">
-                              <form>
-                                <div class="row-fluid">
-                                  <div class="span6">
-                                    <ul class="filter-date-range">
-                                      <li>
-                                        <span class="requested-text">requested on or after:</span>
-                                        <input class="input-small date" name="requested_on" data-toggle="datepicker" data-after="filter_start_date" placeholder="/ /" type="text" value="">
-                                      </li>
-                                    </ul>
-                                  </div>
-                                  <div class="span2">
-                                    <i class="grcicon-person-green pull-left"></i>
-                                    <div class="objective-selector">
-                                      <input type="text" class="span10 short-field" value="Choose...">
-                                    </div>
-                                  </div>
-                                  <div class="span2">
-                                    <select name="status" class="span11 short-field">
-                                      <option selected="selected">Assigned</option>
-                                      <option>Accepted</option>
-                                      <option>Completed</option>
-                                    </select>
-                                  </div>
-                                  <div class="span2">
-                                    <button type="reset" data-toggle="filter-reset" class="btn">Reset</button>
-                                  </div>
-=======
                             </div>
                           </div>
                           
@@ -1245,7 +1137,7 @@
                               <div class="span12">
                                 <div class="tree-description short">
                                   This control addresses multiple regulatory&nbsp;sections of the ISO 27001 Program that are related to User ID and Authorization<br><br><h4>User Registration</h4><p>A registered user is one who uses an information processing facility and provides his/her credentials, effectively proving his/her identity. Generally speaking, any person can become a registered user by providing some credentials, usually in the form of a username (or email) and password. After that, one can access information and privileges unavailable to non-registered users, usually referred to simply as guests. The action of providing the proper credentials for a system is called logging in, or signing in. Without proper policies to govern user registration, unauthorized people can gain access to confidential company information and leak it out causing harm to the organization economic status and repute. Organizations need to establish a user registration procedure which shall include controls for operating systems and applications access.</p><p>Typical policy statements can include:</p><ul><li>All users shall have a unique user ID based on a standard naming convention</li><li>A formal authorization process shall be defined and followed for provisioning of user IDs.</li><li>An audit trail shall be kept of all requests to add, modify or delete user accounts/IDs</li><li>User accounts shall be reviewed at regular intervals</li><li>Employee shall sign a privilege form acknowledging their access rights</li><li>Access rights will be revoked for employee changes or leaving jobs</li><li>Privileges shall be allocated to individuals on a ‘need-to-have’ basis.</li><li>A record of all privilege accounts shall be maintained and updated on regular basis</li></ul><h4>Password Management</h4><p>The password management deals with allocation, regulation and change of password rules of the organization. Organizations face significant security exposure in the course of routine IT operations. For example, dozens of system administrators may share passwords for privileged accounts on thousands of devices. When system administrators move on, the passwords they used during their work often remain unchanged, leaving organizations vulnerable to attack by former employees and contractors.</p><p>Weak password management means that the most sensitive passwords are often the least well defended. The need to coordinate password updates among multiple people and programs makes changing the most sensitive passwords technically difficult. Inability to secure sensitive passwords exposes organizations to a variety of security exploits. Strong, manual controls over access to privileged accounts may sometimes create unanticipated risks, such as impaired service in IT operations and escalation of physical disasters from one site to an entire organization. Inability to associate administrative actions with the people who initiated them may violate internal control requirements.</p><p>Typical organizational password management policies include:</p><ul><li>Users shall be forced to change their passwords at the time of first use</li><li>Passwords shall have a minimum length of eight characters</li><li>Passwords for all users shall expire in 30/60 days</li><li>A record of five previous passwords shall be maintained to prevent re-use of these passwords</li><li>A maximum of three successive login failures shall result in a user’s account being locked out</li><li>Passwords shall not be displayed in clear text when they are being keyed in</li><li>Passwords must include at least one small character (a-z), one capital character (A-Z) and one numeric character (0 – 9) / one special character (@ # $ &amp; / +)</li><li>All password entry tries shall be logged along with date, time, ip address, machine name, application and user ID for successful, unsuccessful login attempts</li></ul>
->>>>>>> aeabc274
+
                                 </div>
                                 <a href="javascript://" class="show-long">...more</a>
                               </div>
@@ -1298,334 +1190,7 @@
                                 <strong>URL:</strong>
                                 <i>No URL</i>
                               </div>
-<<<<<<< HEAD
-                              
-                              <div class="tier-2-info item-content">
-                                <div class="tier-2-info-content">
-                                  <div class="show-description">
-                                    <div class="row-fluid">
-                                      <div class="span8">
-                                        <div class="tree-description">
-                                          <strong>Notes</strong><br>
-                                          Lorem ipsum dolor sit amet, consectetur adipiscing elit. Cras vel rutrum tortor. Etiam lobortis volutpat tristique. Donec eget odio eu elit iaculis congue sed tempus lectus. Aliquam tincidunt feugiat justo, vel aliquam dolor condimentum eu. Proin ut mauris egestas nibh vehicula eleifend.
-                                        </div>
-                                      </div>
-                                      <div class="span4">
-                                        <div class="tree-info">
-                                          <ul class="tree-info-list">
-                                            <li>
-                                              <strong>Assigned on: </strong> 06/01/12
-                                            </li>
-                                            <li>
-                                              <strong>Due on: </strong> 12/12/13
-                                            </li>
-                                          </ul>
-                                        </div>
-                                      </div>
-                                    </div>
-                                  </div>
-                                  
-                                </div>
-                                
-                                <div class="inner-tree">
-                                  <h6>
-                                    Tasks (2)
-                                  </h6>
-                                  <ul class="tree-structure new-tree rq-colors">
-                                    <li class="tree-item request-list rq-requested">
-                                      <div class="item-main">
-                                        <a href="javascript://" class="openclose">
-                                          <div class="row-fluid">
-                                            <div class="span5">
-                                              <div class="item-data">
-                                                <div class="tree-title-area">
-                                                  Define all required steps
-                                                </div>
-                                              </div>
-                                            </div>
-                                            <div class="span3">
-                                              <i class="grcicon-person-green pull-left"></i>
-                                              <div class="objective-selector">
-                                                <input type="text" class="span10 short-field" value="Cassius Clay">
-                                              </div>
-                                            </div>
-                                            <div class="span2">
-                                              <select name="status" class="span11 short-field">
-                                                <option selected="selected">Assigned</option>
-                                                <option>Accepted</option>
-                                                <option>Completed</option>
-                                              </select>
-                                            </div>
-                                            <div class="span2">
-                                              <div class="black-font">
-                                                <strong>Due on: </strong> 12/12/13
-                                              </div>
-                                            </div>
-                                          </div>
-                                        </a>
-                                      </div>
-                                      
-                                      <div class="tier-2-info item-content">
-                                        <div class="tier-2-info-content">
-                                          <div class="show-description">
-                                            <div class="row-fluid">
-                                              <div class="span9">
-                                                <div class="tree-description">
-                                                  <strong>Notes</strong><br>
-                                                  Lorem ipsum dolor sit amet, consectetur adipiscing elit. Cras vel rutrum tortor. Etiam lobortis volutpat tristique. Donec eget odio eu elit iaculis congue sed tempus lectus. Aliquam tincidunt feugiat justo, vel aliquam dolor condimentum eu.
-                                                </div>
-                                              </div>
-                                              <div class="span3">
-                                                <div class="tree-info">
-                                                  <ul class="tree-info-list">
-                                                    <li>
-                                                      <strong>Task Type:</strong><br>
-                                                      Unspecified
-                                                    </li>
-                                                  </ul>
-                                                </div>
-                                              </div>
-                                            </div>
-                                          </div>
-                                          
-                                          <ul class="info-audit">
-                                            <li>
-                                              <a href="#">
-                                                <i class="grcicon-edit"></i>
-                                                Edit Task
-                                              </a>
-                                            </li>
-                                          </ul>
-                                          
-                                        </div>
-                                        
-                                        <div class="inner-tree">
-                                          <h6>
-                                            Supporting Files (0)
-                                          </h6>
-                                          <ul class="tree-structure new-tree">
-                                            <li class="tree-item tree-item-add tree-footer">
-                                              <div class="row-fluid">
-                                                <div class="span12">
-                                                  <a href="#" class="section-create">
-                                                    + File
-                                                  </a>
-                                                </div>
-                                              </div>
-                                            </li>
-                                          </ul>
-                                        </div>
-                                        
-                                      </div>
 
-                                    </li>
-                                    <li class="tree-item request-list rq-accepted">
-                                      <div class="item-main">
-                                        <a href="javascript://" class="openclose">
-                                          <div class="row-fluid">
-                                            <div class="span5">
-                                              <div class="item-data">
-                                                <div class="tree-title-area">
-                                                  Collect documentation
-                                                </div>
-                                              </div>
-                                            </div>
-                                            <div class="span3">
-                                              <i class="grcicon-person-green pull-left"></i>
-                                              <div class="objective-selector">
-                                                <input type="text" class="span10 short-field" value="Cassius Clay">
-                                              </div>
-                                            </div>
-                                            <div class="span2">
-                                              <select name="status" class="span11 short-field">
-                                                <option>Assigned</option>
-                                                <option selected="selected">Accepted</option>
-                                                <option>Completed</option>
-                                              </select>
-                                            </div>
-                                            <div class="span2">
-                                              <div class="black-font">
-                                                <strong>Due on: </strong> 12/12/13
-                                              </div>
-                                            </div>
-                                          </div>
-                                        </a>
-                                      </div>
-                                      
-                                      <div class="tier-2-info item-content">
-                                        <div class="tier-2-info-content">
-                                          <div class="show-description">
-                                            <div class="row-fluid">
-                                              <div class="span9">
-                                                <div class="tree-description">
-                                                  <strong>Notes</strong><br>
-                                                  Lorem ipsum dolor sit amet, consectetur adipiscing elit. Cras vel rutrum tortor. Etiam lobortis volutpat tristique. Donec eget odio eu elit iaculis congue sed tempus lectus. Aliquam tincidunt feugiat justo, vel aliquam dolor condimentum eu.
-                                                </div>
-                                              </div>
-                                              <div class="span3">
-                                                <div class="tree-info">
-                                                  <ul class="tree-info-list">
-                                                    <li>
-                                                      <strong>Task Type:</strong><br>
-                                                      Unspecified
-                                                    </li>
-                                                  </ul>
-                                                </div>
-                                              </div>
-                                            </div>
-                                          </div>
-                                          
-                                          <ul class="info-audit">
-                                            <li>
-                                              <a href="#">
-                                                <i class="grcicon-edit"></i>
-                                                Edit Task
-                                              </a>
-                                            </li>
-                                          </ul>
-                                          
-                                        </div>
-                                        
-                                        <div class="inner-tree">
-                                          <h6>
-                                            Supporting Files (2)
-                                          </h6>
-                                          <ul class="tree-structure new-tree">
-                                            <li class="tree-item">
-                                              <div class="item-main">
-                                                <a href="javascript://" class="openclose">
-                                                  <div class="row-fluid">
-                                                    <div class="span12">
-                                                      <div class="item-data">
-                                                        <div class="tree-title-area">
-                                                          <i class="grcicon-document-color"></i>
-                                                          backupsscreengrab.pdf
-                                                        </div>
-                                                      </div>
-                                                    </div>
-                                                  </div>
-                                                </a>
-                                              </div>
-                                              
-                                              <div class="tier-2-info item-content">
-                                                <div class="tier-2-info-content">
-                                                  <div class="row-fluid">
-                                                    <div class="span6">&nbsp;</div>
-                                                    <div class="span6">
-                                                      <a href="#" class="info-action unmap pull-right">
-                                                        <span class="result"></span>
-                                                        <i class="grcicon-remove"></i>
-                                                        Unmap
-                                                      </a>
-                                                    </div>
-                                                  </div>
-                                                  <div class="row-fluid">
-                                                    <div class="span12">
-                                                      <div class="tree-description">
-                                                        Lorem ipsum dolor sit amet
-                                                      </div>
-                                                    </div>
-                                                  </div>
-                                                  <div class="row-fluid">
-                                                    <div class="span12">
-                                                      <div class="tree-info">
-                                                        GDrive Path: /Assessments/Market Assessment/Assessment of Secure Backups/Collect Documentation/backupsscreengrab.pdf
-                                                      </div>
-                                                    </div>
-                                                  </div>
-                                                  <div class="row-fluid">
-                                                    <div class="span12">
-                                                      <a href="#" class="info-action">
-                                                        <i class="grcicon-edit" style="margin-top: 7px;"></i>
-                                                        Edit File
-                                                      </a>
-                                                    </div>
-                                                  </div>
-                                                </div>
-                                              </div>
-                                              
-                                            </li>
-                                            <li class="tree-item">
-                                              <div class="item-main">
-                                                <a href="javascript://" class="openclose">
-                                                  <div class="row-fluid">
-                                                    <div class="span12">
-                                                      <div class="item-data">
-                                                        <div class="tree-title-area">
-                                                          <i class="grcicon-document-color"></i>
-                                                          agreementwith3rdpartyreviewers_watermarked.pdf
-                                                        </div>
-                                                      </div>
-                                                    </div>
-                                                  </div>
-                                                </a>
-                                              </div>
-                                              
-                                              <div class="tier-2-info item-content">
-                                                <div class="tier-2-info-content">
-                                                  <div class="row-fluid">
-                                                    <div class="span6">&nbsp;</div>
-                                                    <div class="span6">
-                                                      <a href="#" class="info-action unmap pull-right">
-                                                        <span class="result"></span>
-                                                        <i class="grcicon-remove"></i>
-                                                        Unmap
-                                                      </a>
-                                                    </div>
-                                                  </div>
-                                                  <div class="row-fluid">
-                                                    <div class="span12">
-                                                      <div class="tree-description">
-                                                        Lorem ipsum dolor sit amet. Lorem ipsum dolor sit amet. Lorem ipsum dolor sit amet.
-                                                      </div>
-                                                    </div>
-                                                  </div>
-                                                  <div class="row-fluid">
-                                                    <div class="span12">
-                                                      <div class="tree-info">
-                                                        GDrive Path: /Assessments/Market Assessment/Assessment of Secure Backups/Collect Documentation/agreementwith3rdpartyreviewers_watermarked.pdf
-                                                      </div>
-                                                    </div>
-                                                  </div>
-                                                  <div class="row-fluid">
-                                                    <div class="span12">
-                                                      <a href="#" class="info-action">
-                                                        <i class="grcicon-edit" style="margin-top: 7px;"></i>
-                                                        Edit File
-                                                      </a>
-                                                    </div>
-                                                  </div>
-                                                </div>
-                                              </div>
-                                              
-                                            </li>
-                                            <li class="tree-item tree-item-add tree-footer">
-                                              <div class="row-fluid">
-                                                <div class="span12">
-                                                  <a href="#" class="section-create">
-                                                    + File
-                                                  </a>
-                                                </div>
-                                              </div>
-                                            </li>
-                                          </ul>
-                                        </div>
-                                        
-                                      </div>
-                                    </li>
-                                    <li class="tree-item tree-item-add tree-footer">
-                                      <div class="row-fluid">
-                                        <div class="span12">
-                                          <a href="#newTask" class="section-create" data-toggle="modal">
-                                            + Task
-                                          </a>
-                                        </div>
-                                      </div>
-                                    </li>
-                                  </ul>
-                                </div>
-                                
-=======
                             </div>
                           </div>
                           
@@ -1642,7 +1207,6 @@
                                   <i class="grcicon-control-color"></i>
                                   ISO Data Security Control
                                 </div>
->>>>>>> aeabc274
                               </div>
                             </div>
                             <div class="span1">
@@ -1652,15 +1216,8 @@
                           </div>
                         </a>
                       </div>
-<<<<<<< HEAD
-                    </li>
-                    <li class="tree-item programs" id="addAssessment">
-                      <div class="item-main">
-                        <a href="javascript://" class="openclose">
-=======
                       <div class="tier-2-info item-content">
                         <div class="tier-2-info-content">
->>>>>>> aeabc274
                           <div class="row-fluid">
                             <div class="span6">
                               <a href="#" class="info-action">
@@ -1779,13 +1336,9 @@
                             <div class="span1">
                               <div class="counter">
                                 <i class="grcicon-object-black"></i>
-<<<<<<< HEAD
                                 <span id="objectItemUnderAssessmentCountObjectNav">
                                   4
                                 </span>
-=======
-                                1
->>>>>>> aeabc274
                               </div>
                             </div>
                           </div>
@@ -4240,8 +3793,6 @@
                             <i class="grcicon-people-warning"></i>
                           </div>
                         </div>
-<<<<<<< HEAD
-                        
                         <div class="inner-tree">
                           <h6>
                             Objects under Assessment (<span id="objectUnderAssessmentCountObjectNav">4</span>)
@@ -4570,7 +4121,8 @@
                               </div>
                             </li>
                           </ul>
-=======
+
+                        </div>
                       </a>
                     </li>
                     <li class="governance" data-model="true">
@@ -4578,22 +4130,6 @@
                         <div class="row-fluid">
                           <div class="span8 lhs-main-title">
                             <span class="lhs-item">
-                              A formal process for approving and testing all network connections
-                            </span>
-                          </div>
-                          <div class="span1 lhs-private"></div>
-                          <div class="span1 lhs-people">
-                            <i class="grcicon-people-warning"></i>
-                          </div>
->>>>>>> aeabc274
-                        </div>
-                      </a>
-                    </li>
-                    <li class="governance" data-model="true">
-                      <a href="#" class="show-extended">
-                        <div class="row-fluid">
-                          <div class="span8 lhs-main-title">
-                            <span class="lhs-item">
                               Regular maintenance of private data assets
                             </span>
                           </div>
@@ -4602,7 +4138,6 @@
                         </div>
                       </a>
                     </li>
-<<<<<<< HEAD
                   </ul>
                 </section>
               </section>
@@ -4653,15 +4188,6 @@
                               <div class="counter">
                               </div>
                             </div>
-=======
-                    <li class="governance" data-model="true">
-                      <a href="#" class="show-extended">
-                        <div class="row-fluid">
-                          <div class="span8 lhs-main-title">
-                            <span class="lhs-item">
-                              ISO Asset Management
-                            </span>
->>>>>>> aeabc274
                           </div>
                           <div class="span1 lhs-private"></div>
                           <div class="span1 lhs-people">
@@ -4873,7 +4399,6 @@
                         </div>
                       </a>
                     </li>
-<<<<<<< HEAD
                   </ul>
                 </section>
               </section>
@@ -4924,15 +4449,6 @@
                               <div class="counter">
                               </div>
                             </div>
-=======
-                    <li class="entities" data-model="true">
-                      <a href="#" class="show-extended">
-                        <div class="row-fluid">
-                          <div class="span8 lhs-main-title">
-                            <span class="lhs-item">
-                              Vladan Mitevski
-                            </span>
->>>>>>> aeabc274
                           </div>
                           <div class="span1 lhs-private"></div>
                           <div class="span1 lhs-people">
@@ -4980,7 +4496,6 @@
                         </div>
                       </a>
                     </li>
-<<<<<<< HEAD
                   </ul>
                 </section>
               </section>
@@ -5031,39 +4546,17 @@
                                 </div>
                               </div>
                             </div>
-=======
+                          </div>
+                          <div class="span1 lhs-private"></div>
+                          <div class="span1 lhs-people"></div>
+                        </div>
+                      </a>
+                    </li>
                     <li class="entities" data-model="true">
                       <a href="#" class="show-extended">
                         <div class="row-fluid">
                           <div class="span8 lhs-main-title">
                             <span class="lhs-item">
-                              Predrag Kanazir
-                            </span>
-                          </div>
-                          <div class="span1 lhs-private"></div>
-                          <div class="span1 lhs-people"></div>
-                        </div>
-                      </a>
-                    </li>
-                    <li class="entities" data-model="true">
-                      <a href="#" class="show-extended">
-                        <div class="row-fluid">
-                          <div class="span8 lhs-main-title">
-                            <span class="lhs-item">
-                              brad@reciprocitylabs.com
-                            </span>
->>>>>>> aeabc274
-                          </div>
-                          <div class="span1 lhs-private"></div>
-                          <div class="span1 lhs-people"></div>
-                        </div>
-                      </a>
-                    </li>
-                    <li class="entities" data-model="true">
-                      <a href="#" class="show-extended">
-                        <div class="row-fluid">
-                          <div class="span8 lhs-main-title">
-                            <span class="lhs-item">
                               danring@google.com
                             </span>
                           </div>
@@ -5072,7 +4565,6 @@
                         </div>
                       </a>
                     </li>
-<<<<<<< HEAD
                   </ul>
                 </section>
               </section>
@@ -5142,15 +4634,19 @@
                                 Unmap
                               </a>
                             </div>
-=======
+                          </div>
+                          <div class="span1 lhs-private"></div>
+                          <div class="span1 lhs-people"></div>
+                        </div>
+                      </a>
+                    </li>
                     <li class="entities" data-model="true">
                       <a href="#" class="show-extended">
                         <div class="row-fluid">
                           <div class="span8 lhs-main-title">
                             <span class="lhs-item">
-                              liz@reciprocitylabs.com
-                            </span>
->>>>>>> aeabc274
+                              ken@reciprocitylabs.com
+                            </span>
                           </div>
                           <div class="span1 lhs-private"></div>
                           <div class="span1 lhs-people"></div>
@@ -5162,7 +4658,7 @@
                         <div class="row-fluid">
                           <div class="span8 lhs-main-title">
                             <span class="lhs-item">
-                              ken@reciprocitylabs.com
+                              jeff@reciprocitylabs.com
                             </span>
                           </div>
                           <div class="span1 lhs-private"></div>
@@ -5175,19 +4671,6 @@
                         <div class="row-fluid">
                           <div class="span8 lhs-main-title">
                             <span class="lhs-item">
-                              jeff@reciprocitylabs.com
-                            </span>
-                          </div>
-                          <div class="span1 lhs-private"></div>
-                          <div class="span1 lhs-people"></div>
-                        </div>
-                      </a>
-                    </li>
-                    <li class="entities" data-model="true">
-                      <a href="#" class="show-extended">
-                        <div class="row-fluid">
-                          <div class="span8 lhs-main-title">
-                            <span class="lhs-item">
                               dan@reciprocitylabs.com
                             </span>
                           </div>
@@ -5197,7 +4680,6 @@
                       </a>
                     </li>
                   </ul>
-<<<<<<< HEAD
                 </section>
               </section>
               
@@ -5241,23 +4723,6 @@
                   <i class="grcicon-program-color"></i>
                   Programs
                   <small>(<span class="item-count">1</span>)</small>
-=======
-                  <ul class="sub-actions">
-                    <li class="add-new" data-ui-autocomplete-item="">
-                      <a data-object-plural="regulations" data-form-target="redirect" data-modal-class="modal-wide" href="javascript://" data-object-singular="Regulation" data-toggle="modal-ajax-form" data-modal-reset="reset">
-                        + Create New
-                      </a>
-                    </li>
-                  </ul>
-                </div>
-                
-              </li>
-              <li class="entities accordion-group">
-                <a class="entities" href="#">
-                  <i class="grcicon-org_group-color"></i>
-                  Org Groups
-                  <small>(<span class="item-count">12</span>)</small>
->>>>>>> aeabc274
                 </a>
                 
                 <div class="content">
@@ -5353,7 +4818,6 @@
                         </div>
                       </a>
                     </li>
-<<<<<<< HEAD
                   </ul>
                 </div>
                 
@@ -5368,9 +4832,6 @@
                 <div class="content">
                   <ul class="sub-level">
                     <li class="programs" data-model="true">
-=======
-                    <li class="entities" data-model="true">
->>>>>>> aeabc274
                       <a href="#" class="show-extended">
                         <div class="row-fluid">
                           <div class="span8 lhs-main-title">
