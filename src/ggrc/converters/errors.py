# Copyright (C) 2017 Google Inc.
# Licensed under http://www.apache.org/licenses/LICENSE-2.0 <see LICENSE file>

"""List of all error and warning messages for imports."""


WRONG_FILE_TYPE = (u"Line {line}: Wrong file type. Only .csv files are"
                   u" supported. Please upload a .csv file.")

MISSING_COLUMN = (u"Line {line}: Missing mandatory column{s} {column_names},"
                  u" when adding object.")

MISSING_CUSTOM_ATTRIBUTE_COLUMN = (u"Line {line}: Missing custom column"
                                   " {column_name}, when adding object.")

WRONG_OBJECT_TYPE = u"Line {line}: Unknown object type '{object_name}'"

UNKNOWN_COLUMN = (u"Line {line}: Attribute '{column_name}' does not"
                  u" exist. Column will be ignored.")

DELETE_UNKNOWN_OBJECT = (u"Line {line}: Object '{slug}' does not exist, so it"
                         u" can't be deleted.")

DUPLICATE_COLUMN = (u"Line {line}: Duplicate columns found {duplicates}."
                    u" Object block will be ignored.")

DUPLICATE_VALUE = (u"Line {line}: {column_name} '{value}' already exists."
                   u"Record will be ignored.")

DUPLICATE_IN_MULTI_VALUE = (
    u"Line {line}: {column_name} contains duplicate values. Only a single "
    u"value from each group of identical values will be used. "
    u"Duplicates: {duplicates}"
)

DUPLICATE_VALUE_IN_CSV = (u"Lines {line_list} have same {column_name}"
                          u" '{value}'. Line{s} {ignore_lines} will be"
                          u" ignored.")

MAP_UNMAP_CONFLICT = (u"Line {line}: Object '{slug}' scheduled for mapping and"
                      u" unmapping at the same time. Mapping rule update will"
                      u" be ignored.")

UNKNOWN_OBJECT = (u"Line {line}: {object_type} '{slug}' doesn't exist, so it"
                  u" can't be mapped/unmapped.")

UNKNOWN_USER_WARNING = (u"Line {line}: Specified user '{email}' does not "
                        u"exist. That user will be ignored.")

OWNER_MISSING = (u"Line {line}: {column_name} field does not contain a valid "
                 u"value. You will be assigned as object {column_name}.")

WRONG_MULTI_VALUE = (u"Line {line}: {column_name} contains invalid line. The"
                     u" value '{value}' will be ignored.")

WRONG_VALUE = (u"Line {line}: Field '{column_name}' contains invalid data. The"
               u" value will be ignored.")

WRONG_VALUE_DEFAULT = (u"Line {line}: Field '{column_name}' contains invalid"
                       u" data. The default value will be used.")

WRONG_VALUE_ERROR = (u"Line {line}: Field '{column_name}' contains invalid "
                     u"data. The line will be ignored.")

WRONG_REQUIRED_VALUE = (u"Line {line}: Required field {column_name} contains"
                        u" invalid data '{value}'. The default value will be"
                        u" used.")

MISSING_VALUE_WARNING = (u"Line {line}: Field '{column_name}' is required. "
                         u"The default value '{default_value}' will be used.")

MISSING_VALUE_ERROR = (u"Line {line}: Field '{column_name}' is required. The "
                       u"line will be ignored.")

PERMISSION_ERROR = (u"Line {line}: You don't have permission to update/delete"
                    u" this record.")

MAPPING_PERMISSION_ERROR = (u"Line {line}: You don't have permission to update"
                            " mappings for {object_type}: {slug}.")

DELETE_NEW_OBJECT_ERROR = (u"Line {line}: Tried to create and delete the same"
                           " object {object_type}: {slug} in one import.")

DELETE_CASCADE_ERROR = (u"Line {line}: Cannot delete object {object_type}:"
                        " {slug} without deleting other objects")

UNKNOWN_ERROR = u"Line {line}: Import failed due to unknown error."

INVALID_START_END_DATES = (u"Line {line}: {start_date} can not be after "
                           u"{end_date}. The line will be ignored.")

UNKNOWN_DATE_FORMAT = (u"Line {line}: Field {column_name} contains invalid "
                       u"date format, use YYYY-MM-DD or MM/DD/YYYY. The line "
                       u"will be ignored.")

WRONG_DATE_FORMAT = (u"Line {line}: Field {column_name} contains invalid "
                     u"date format. Expected MM/DD, but found MM/DD/YYYY, "
                     u"the YYYY part of the date will be ignored.")

UNSUPPORTED_LIST_ERROR = (u"Line {line}: Field {column_name} does not support "
                          u"{value_type}.")

UNSUPPORTED_OPERATION_ERROR = (u"Line {line}: {operation} is not supported. "
                               u"The line will be ignored.")

INVALID_ATTRIBUTE_WARNING = (u"Line {line}: Object does not contain attribute "
                             u"'{column_name}'. The value will be ignored.")

CREATE_INSTANCE_ERROR = (u"Line {line}: New instance creation is denied. "
                         u"The line will be ignored.")

INVALID_STATUS_DATE_CORRELATION = (u"Line {line}: Cannot change {date} for "
                                   u"task which status is {status}. "
                                   u"The line will be ignored.")

ONLY_IMPORTABLE_COLUMNS_WARNING = (u"Line {line}: Only the following "
                                   u"attributes are importable: {columns}. "
                                   u"All other columns will be ignored.")

EXPORT_ONLY_WARNING = (u"Line {line}: Field '{column_name}' "
                       u"can not be imported. The value will be ignored.")

ILLEGAL_APPEND_CONTROL_VALUE = ("Line {line}: "
                                "You can not map {mapped_type} to "
                                "{object_type}, because this {mapped_type} is "
                                "not mapped to the related audit.")

UNMODIFIABLE_COLUMN = ("Line {line}: Column '{column_name}' can not be "
                       "modified. The value will be ignored.")

<<<<<<< HEAD
ARCHIVED_IMPORT_ERROR = (u"Line {line}: Importing archived instance is "
                         u"prohibited. The line will be ignored.")
=======
VALIDATION_ERROR = (u"Line {line}: Field '{column_name}' validation failed "
                    u"with the following reason: {message}."
                    u"The line will be ignored.")
>>>>>>> b61d7b97
<|MERGE_RESOLUTION|>--- conflicted
+++ resolved
@@ -128,11 +128,9 @@
 UNMODIFIABLE_COLUMN = ("Line {line}: Column '{column_name}' can not be "
                        "modified. The value will be ignored.")
 
-<<<<<<< HEAD
 ARCHIVED_IMPORT_ERROR = (u"Line {line}: Importing archived instance is "
                          u"prohibited. The line will be ignored.")
-=======
+
 VALIDATION_ERROR = (u"Line {line}: Field '{column_name}' validation failed "
                     u"with the following reason: {message}."
-                    u"The line will be ignored.")
->>>>>>> b61d7b97
+                    u"The line will be ignored.")