--- conflicted
+++ resolved
@@ -18,13 +18,9 @@
     "control": handlers.ControlColumnHandler,
     "delete": handlers.DeleteColumnHandler,
     "description": handlers.TextareaColumnHandler,
-<<<<<<< HEAD
     "design": handlers.ConclusionColumnHandler,
-=======
-    "design": handlers.OptionColumnHandler,
     "directive": handlers.SectionDirectiveColumnHandler,
     "documents": handlers.DocumentsColumnHandler,
->>>>>>> c64144fc
     "due_on": handlers.DateColumnHandler,
     "email": handlers.EmailColumnHandler,
     "end_date": handlers.DateColumnHandler,
