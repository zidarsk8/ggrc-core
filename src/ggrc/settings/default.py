--- conflicted
+++ resolved
@@ -56,11 +56,7 @@
 # for more info) and if the version name were to exceed 30 characters, all
 # deployments would go to the same GAE app version. Please take that into
 # consideration when modifying this string.
-<<<<<<< HEAD
-VERSION = "1.10.2-Strawberry" + BUILD_NUMBER
-=======
 VERSION = "1.11.0-Strawberry" + BUILD_NUMBER
->>>>>>> bf4834ba
 
 # Migration owner
 MIGRATOR = os.environ.get(
