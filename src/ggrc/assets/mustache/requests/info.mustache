--- conflicted
+++ resolved
@@ -117,25 +117,8 @@
       </div>
 
       <div class="tabs-wrap">
-<<<<<<< HEAD
-        <ul class="nav nav-tabs">
-          <li class="active"><a href="#tab1" data-toggle="tab">
-            Comments and Responses
-          </a></li>
-          <li><a href="#tab2" data-toggle="tab">
-            Request log
-          </a></li>
-          <li><a href="#tab3" data-toggle="tab">
-            Related Requests
-          </a></li>
-        </ul>
-
-        <div class="tab-content">
-          <div class="tab-pane fade in active" id="tab1">
-=======
         <tabs instance="instance">
           <tab-panel panels="panels" title="Comments and Responses" instance="instance">
->>>>>>> 125faec8
             {{#if_helpers '\
               ^if_equals' status 'Verified' '\
               and ^if_equals' status 'Final' }}
@@ -145,28 +128,15 @@
               </div>
             {{/is_allowed}}
             {{/if_equals}}
-<<<<<<< HEAD
-            {{{render "/static/mustache/base_templates/comment_list.mustache" instance=. update_count="false"}}}
-          </div>
-
-          <div class="tab-pane fade in" id="tab2">
-            {{{render "/static/mustache/requests/change_log.mustache" instance=.}}}
-          </div>
-
-          <div class="tab-pane fade in" id="tab3">
-            {{> /static/mustache/requests/relatable_objects.mustache }}
-          </div>
-        </div>
-
-      </div>
-=======
             {{{render "/static/mustache/base_templates/comment_list.mustache" instance=instance update_count="false"}}}
           </tab-panel>
           <tab-panel panels="panels" title="Request log" instance="instance">
             {{{render "/static/mustache/requests/change_log.mustache" instance=instance}}}
           </tab-panel>
+          <tab-panel panels="panels" title="Request log" instance="instance">
+            {{{render "/static/mustache/requests/relatable_objects.mustache" instance=instance}}}
+          </tab-panel>
         </tabs>
->>>>>>> 125faec8
     </div>
   </section>
 {{/instance}}