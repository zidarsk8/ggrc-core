{{!
  Copyright (C) 2016 Google Inc.
  Licensed under http://www.apache.org/licenses/LICENSE-2.0 <see LICENSE file>
}}

<<<<<<< HEAD
{{#if display_options.hideImportExport}}

{{else}}
  {{^if_instance_of parent_instance 'Assessment'}}
  <li>
    <a href="/import"
      class="section-import" rel="tooltip" data-placement="left"
      title="" data-original-title="Import {{model.model_plural}}">
      <i class="fa fa-cloud-upload"></i>
=======
{{^if_instance_of parent_instance 'Assessment'}}
<li>
  <a href="/import"
    class="section-import">
    <i class="fa fa-fw fa-cloud-upload"></i>
    Import {{model.model_plural}}
  </a>
</li>
{{#if list.length}}
  <li>
    <a href="/export?model_type={{model.model_singular}}&relevant_type={{parent_instance.type}}&relevant_id={{parent_instance.id}}"
      class="section-import">
      <i class="fa fa-fw fa-download"></i>
      Export {{model.model_plural}}
>>>>>>> 3bb257b9
    </a>
  </li>
  {{#if list.length}}
    <li>
      <a href="/export?model_type={{model.model_singular}}&relevant_type={{parent_instance.type}}&relevant_id={{parent_instance.id}}"
        class="section-import" rel="tooltip" data-placement="left"
        title="" data-original-title="Export {{model.model_plural}}">
        <i class="fa fa-download"></i>
      </a>
    </li>
  {{/if}}
  {{/if_instance_of}}
{{/if}}<|MERGE_RESOLUTION|>--- conflicted
+++ resolved
@@ -3,17 +3,6 @@
   Licensed under http://www.apache.org/licenses/LICENSE-2.0 <see LICENSE file>
 }}
 
-<<<<<<< HEAD
-{{#if display_options.hideImportExport}}
-
-{{else}}
-  {{^if_instance_of parent_instance 'Assessment'}}
-  <li>
-    <a href="/import"
-      class="section-import" rel="tooltip" data-placement="left"
-      title="" data-original-title="Import {{model.model_plural}}">
-      <i class="fa fa-cloud-upload"></i>
-=======
 {{^if_instance_of parent_instance 'Assessment'}}
 <li>
   <a href="/import"
@@ -28,17 +17,7 @@
       class="section-import">
       <i class="fa fa-fw fa-download"></i>
       Export {{model.model_plural}}
->>>>>>> 3bb257b9
     </a>
   </li>
-  {{#if list.length}}
-    <li>
-      <a href="/export?model_type={{model.model_singular}}&relevant_type={{parent_instance.type}}&relevant_id={{parent_instance.id}}"
-        class="section-import" rel="tooltip" data-placement="left"
-        title="" data-original-title="Export {{model.model_plural}}">
-        <i class="fa fa-download"></i>
-      </a>
-    </li>
-  {{/if}}
-  {{/if_instance_of}}
-{{/if}}+{{/if}}
+{{/if_instance_of}}