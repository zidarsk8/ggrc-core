--- conflicted
+++ resolved
@@ -16,11 +16,24 @@
   {{#with_mapping 'extended_folders' instance}}
     <div class="oneline">
       {{#if extended_folders.length}}
-        <ggrc-gdrive-picker-launcher
-          instance="instance"
-          link_text="Attach evidence"
-          click_event="trigger_upload_parent">
-        </ggrc-gdrive-picker-launcher>
+        {{#if_in instance.status "Open,Final,Verified"}}
+          <ggrc-gdrive-picker-launcher
+            instance="instance"
+            link_text="Attach evidence"
+            click_event="trigger_upload_parent"
+            verify_event="true"
+            modal_description='You are about to move request from "{{instance.status}}" to "In Progress" - are you sure about that?'
+            modal_title='Confirm moving Request to "In Progress"'
+            modal_button='Confirm'
+            >
+          </ggrc-gdrive-picker-launcher>
+        {{else}}
+          <ggrc-gdrive-picker-launcher
+            instance="instance"
+            link_text="Attach evidence"
+            click_event="trigger_upload_parent">
+          </ggrc-gdrive-picker-launcher>
+        {{/if_in}}
       {{else}}
         <small class="error-inline">
           <strong>Warning:</strong> The corresponding Audit's evidence folder
@@ -35,44 +48,10 @@
         You need permission to upload files to the audit folder. <a href="https://drive.google.com/folderview?id={{grdive_msg_to_id error.message}}&usp=sharing#">Request access.</a>
       </small>
     {{else}}
-<<<<<<< HEAD
-      <div class="oneline">
-        {{#if extended_folders.length}}
-          {{#if_in instance.status "Open,Final,Verified"}}
-            <ggrc-gdrive-picker-launcher
-              instance="instance"
-              link_text="Attach evidence"
-              click_event="trigger_upload_parent"
-              verify_event="true"
-              modal_description='You are about to move request from "{{instance.status}}" to "In Progress" - are you sure about that?'
-              modal_title='Confirm moving Request to "In Progress"'
-              modal_button='Confirm'
-              >
-            </ggrc-gdrive-picker-launcher>
-          {{else}}
-            <ggrc-gdrive-picker-launcher
-              instance="instance"
-              link_text="Attach evidence"
-              click_event="trigger_upload_parent">
-            </ggrc-gdrive-picker-launcher>
-          {{/if_in}}
-        {{else}}
-          <small class="error-inline">
-            <strong>Warning:</strong> The corresponding Audit's evidence folder
-            is not set. Please select a folder before uploading evidence files.
-          </small>
-        {{/if}}
-      </div>
-    {{/need_permission}}
-  {{else}}
-    <div {{attach_spinner '{ "radius": 3, "length": 3, "width": 2 }' 'display:inline-block; top: -5px; margin-left: 5px;' }}></div>
-  {{/defer}}
-=======
       The GDrive folder for this evidence could not be accessed.
       {{#using request=parent_instance.request}}
         {{{render '/static/mustache/gdrive/gapi_errors.mustache' type="file" instance=request error=error}}}
       {{/using}}
     {{/if}}
->>>>>>> dcc4ac96
   {{/with_mapping}}
 {{/is_allowed}}