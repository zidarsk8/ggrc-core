{{!
    Copyright (C) 2015 Google Inc., authors, and contributors <see AUTHORS file>
    Licensed under http://www.apache.org/licenses/LICENSE-2.0 <see LICENSE file>
    Created By: ivan@reciprocitylabs.com
    Maintained By: ivan@reciprocitylabs.com
}}

<div class="pane-header">
  <div class="row-fluid wrap-row">
    <div class="span9">
      <h6>Title</h6>
      <h3>{{title}}</h3>
<<<<<<< HEAD
      <span class="state-value">{{status}}</span>
=======
      {{#if_helpers '\
        #if_equals' status "Verified" '\
        and ^if' instance.verified}}
          {{! don't show status, because it will be replaced soon }}
      {{else}}
        <span class="state-value state-{{to_class status '_'}}">{{status}}</span>
      {{/if_helpers}}
>>>>>>> 992705eb
      <span class="gray">
        {{#if request_type}}
          ({{capitalize request_type}})
        {{/if}}
      </span>
      {{#if verified}}
      <i class="fa fa-check-circle green"
         rel="tooltip"
         title="Verified on {{localize_date verified_date}}"/>
      {{/if}}
    </div>
    <div class="span3">
      <div class="info-pane-utility">
        <div class="details-wrap">
          <a class="btn btn-draft dropdown-toggle" href="#" data-toggle="dropdown">
            <span class="bubble"></span>
            <span class="bubble"></span>
            <span class="bubble"></span>
          </a>
          <ul class="dropdown-menu" aria-labelledby="drop1" role="menu">
            {{#is_allowed 'update' instance context='for'}}
              {{> /static/mustache/base_objects/edit_object_link.mustache}}
            {{/is_allowed}}
            <li>
              <clipboard-link title="Get permalink" notify="true" text="{{get_permalink_url}}" />
            </li>

            {{#is_info_pin}}
              {{#is_allowed_to_map page_instance instance}}
                {{^options.is_in_selector}}
                  {{> /static/mustache/base_objects/unmap.mustache}}

                {{/options}}
              {{/is_allowed_to_map}}
              {{#if instance.viewLink}}
                {{#is_allowed "view_object_page" instance}}
                  <li>
                    <a href="{{instance.viewLink}}">
                      <i class="fa fa-long-arrow-right"></i>
                      View {{instance.class.title_singular}}
                    </a>
                  </li>
                {{/is_allowed}}
              {{/if}}
            {{/is_info_pin}}

            {{#is_allowed 'delete' instance}}
              <li>
                <a data-toggle="modal-ajax-deleteform" data-object-plural="{{model.table_plural}}" data-object-singular="{{model.model_singular}}" data-modal-reset="reset" data-modal-class="modal" data-object-id="{{instance.id}}" href="javascript://">
                  <i class="fa fa-trash"></i>
                  Delete
                </a>
              </li>
            {{/is_allowed}}

          </ul>
        </div>
      </div>
      {{> /static/mustache/mixins/stateful.mustache }}
    </div>
  </div>
</div><|MERGE_RESOLUTION|>--- conflicted
+++ resolved
@@ -10,17 +10,13 @@
     <div class="span9">
       <h6>Title</h6>
       <h3>{{title}}</h3>
-<<<<<<< HEAD
-      <span class="state-value">{{status}}</span>
-=======
       {{#if_helpers '\
         #if_equals' status "Verified" '\
         and ^if' instance.verified}}
           {{! don't show status, because it will be replaced soon }}
       {{else}}
-        <span class="state-value state-{{to_class status '_'}}">{{status}}</span>
+        <span class="state-value">{{status}}</span>
       {{/if_helpers}}
->>>>>>> 992705eb
       <span class="gray">
         {{#if request_type}}
           ({{capitalize request_type}})
