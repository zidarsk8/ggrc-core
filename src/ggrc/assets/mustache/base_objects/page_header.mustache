{{!
    Copyright (C) 2013 Google Inc., authors, and contributors <see AUTHORS file>
    Licensed under http://www.apache.org/licenses/LICENSE-2.0 <see LICENSE file>
    Created By: brad@reciprocitylabs.com
    Maintained By: brad@reciprocitylabs.com
}}

<h1 class="entities">
  {{#if_equals model.table_singular 'person'}}
    {{#is_dashboard_or_all}}
      {{^system_role 'No Access'}}
        <button class="lhn-trigger">
          <span class="icon-bar"></span>
          <span class="icon-bar"></span>
          <span class="icon-bar"></span>
        </button>
      {{/system_role}}
      {{#is_dashboard}}
        My Work
      {{else}}
        All Objects
      {{/is_dashboard}}
    {{else}}
      {{^system_role 'No Access'}}
        <button class="lhn-trigger pull-left">
          <span class="icon-bar"></span>
          <span class="icon-bar"></span>
          <span class="icon-bar"></span>
        </button>
      {{/system_role}}
      <span class="title-content">
        <i class="grciconlarge-{{model.table_singular}}"></i>
        {{firstnonempty instance.name instance.email}}
      </span>
    {{/is_dashboard_or_all}}
  {{/if_equals}}

  {{^if_equals model.table_singular 'person'}}
    <button class="lhn-trigger">
      <span class="icon-bar"></span>
      <span class="icon-bar"></span>
      <span class="icon-bar"></span>
    </button>
    <span class="title-content">
      <i class="grciconlarge-{{model.table_singular}}"></i>
      {{instance.title}}
      {{#if_equals model.table_singular 'program'}}
        {{#if instance.private}}
          <span class="private">
            <i class="grcicon-private" rel="tooltip" title="Private"></i>
          </span>
        {{/if}}
      {{/if_equals}}
    </span>
  {{/if_equals}}
</h1>
<ul class="menu">
  <li>
    <a href="javascript://" data-toggle="unified-search" data-join-object-type="MultitypeSearch" data-original-title="search items">
      <i class="grcicon-search"></i>
      <span>Search</span>
    </a>
  </li>
  <li>
    <a href="/dashboard#task_widget" id="page-help">
      <i class="grcicon-task-black"></i>
      <span>
        My Tasks
        <span class="task-count"></span>
      </span>
    </a>
  </li>
  <li>
<<<<<<< HEAD
    <a href="/objectBrowser">
      <i class="grcicon-search"></i>
      <span>
        All Objects
      </span>
    </a>
=======
    <a href="/import" id="page-help">
      <i class="grcicon-imp-exp"></i>
      <span>
        Import
      </span>
    </a>
  </li>
  <li>
    {{#is_allobjectview}}
      <a id="myWorkView" href="/dashboard">
        <i class="grcicon-search"></i>
        <span>
          My Work
        </span>
      </a>
    {{else}}
      <a id="allObjectView" href="/objectBrowser">
        <i class="grcicon-search"></i>
        <span>
          All Objects
        </span>
      </a>
    {{/is_allobjectview}}
>>>>>>> 7237273a
  </li>
  <li class="user user-dropdown dropdown">
    <a href="#" class="dropdown-toggle" data-toggle="dropdown" role="button">
      <i class="grcicon-user-black"></i>
      <span>{{current_user.email}}</span>
      <i class="grcicon-carot"></i>
    </a>
    <ul class="dropdown-menu" aria-labelledby="drop1" role="menu">
      <li class="full-opacity">
        <a href="/dashboard">
          <i class="grcicon-my-work"></i>
          My Work ({{current_user.system_wide_role}})
        </a>
      </li>
      {{#current_user_is_admin}}
      <li>
        <a href="/admin#people_list_widget">
          <i class="grcicon-dashboard-black"></i>
          Admin Dashboard
        </a>
      </li>
      {{/current_user_is_admin}}
      <li class="notify-wrap">
        <span>
          <i class="grcicon-alarm-black"></i>
          Notifications
        </span>
        <div class="inner-list">
          <label>
            <input type="checkbox" name="notifications" value="Email_Digest">
            Daily email digest
          </label>
          <label class="inner disabled">
            <input type="checkbox" name="notifications" value="Email_Now" disabled>
            Real-time email updates
          </label>
        </div>
      </li>
      <li>
        <a href="/import">
          Data import
        </a>
      </li>
      <li>
        <a href="/export">
          Data export
        </a>
      </li>
      <li>
        <a href="/export?data_grid=true">
          Data grid
        </a>
      </li>
      <li>
        <a href="/logout" tabindex="-1">
          <i class="grcicon-logout-black"></i>
          Logout
        </a>
      </li>
    </ul>
  </li>
  <li>
    <a class="nav-trigger active" href="javascript://">
      <i class="grcicon-nav-trigger"></i>
      <span>Menu</span>
    </a>
  </li>
  <li>
    <a href="javascript://" id="#page-help" data-toggle="modal-ajax-helpform" data-help-slug="{{self.page_help()|trim}}">
      <i class="grcicon-help-black"></i>
      <span>Help</span>
    </a>
  </li>
</ul><|MERGE_RESOLUTION|>--- conflicted
+++ resolved
@@ -71,22 +71,6 @@
     </a>
   </li>
   <li>
-<<<<<<< HEAD
-    <a href="/objectBrowser">
-      <i class="grcicon-search"></i>
-      <span>
-        All Objects
-      </span>
-    </a>
-=======
-    <a href="/import" id="page-help">
-      <i class="grcicon-imp-exp"></i>
-      <span>
-        Import
-      </span>
-    </a>
-  </li>
-  <li>
     {{#is_allobjectview}}
       <a id="myWorkView" href="/dashboard">
         <i class="grcicon-search"></i>
@@ -102,7 +86,6 @@
         </span>
       </a>
     {{/is_allobjectview}}
->>>>>>> 7237273a
   </li>
   <li class="user user-dropdown dropdown">
     <a href="#" class="dropdown-toggle" data-toggle="dropdown" role="button">
