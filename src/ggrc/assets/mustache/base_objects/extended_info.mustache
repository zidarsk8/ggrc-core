{{#instance}}
{{!div class="extended"}}
  <div class="row-fluid">
    <div class="span12">
      <a class="main-title {{constructor.category}} oneline" href="{{viewLink}}">
        {{title}}
        {{#is_private}}
          <i class="grcicon-private" rel="tooltip" title="Private"></i>
        {{/is_private}}
        <i class="grcicon-goto"></i>
      </a>
    </div>
  </div>
  <div class="row-fluid">
    <div class="span12">
      <div class="rtf">
        <p>
          {{{firstnonempty description '<i>No description</i>'}}}
        </p>
      </div>
      {{^if_null url}}
        <a class="url oneline" href="{{schemed_url url}}" target="_blank">
          {{url}}
        </a>
      {{/if_null}}
      {{#if_null url}}
        No URL
      {{/if_null}}
    </div>
  </div>
  <div class="row-fluid">
    <div class="span6">
      <div class="info">
        <strong>Owner:</strong>
        {{#using owner=owner}}
        {{#if owner}}
          {{owner.name}}
        {{else}}
        <span class="error">
          Not Assigned
        </span>
        {{/if}}
        {{/using}}
      </div>
    </div>
    <div class="span6">
      {{#visibility_delay 500}}
      <div class="info">
        <i class="grcicon-control-color"></i>
<<<<<<< HEAD
        {{#mapping_count instance 'extended_related_controls' 'related_controls' 'controls'}}
          {{.}}
        {{else}}
          <span {{attach_spinner '{ "radius": 2.5, "length": 2.5, "width": 2 }' 'display:inline-block; top: -5px; left: 2px;' }}></span>
        {{/mapping_count}}
        &nbsp;&nbsp;
        <i class="grcicon-process-color"></i>
        {{#mapping_count instance 'extended_related_processes' 'related_processes' 'processes'}}
          {{.}}
        {{else}}
          <span {{attach_spinner '{ "radius": 2.5, "length": 2.5, "width": 2 }' 'display:inline-block; top: -5px; left: 2px;' }}></span>
        {{/mapping_count}}
        &nbsp;&nbsp;
        <i class="grcicon-system-color"></i>
        {{#mapping_count instance 'extended_related_systems' 'related_systems' 'systems'}}
          {{.}}
        {{else}}
          <span {{attach_spinner '{ "radius": 2.5, "length": 2.5, "width": 2 }' 'display:inline-block; top: -5px; left: 2px;' }}></span>
        {{/mapping_count}}
=======
        {{mapping_count instance 'extended_related_controls' 'related_controls' 'controls'}}
        &nbsp;&nbsp;
        <i class="grcicon-process-color"></i>
        {{mapping_count instance 'extended_related_processes' 'related_processes' 'processes'}}
        &nbsp;&nbsp;
        <i class="grcicon-system-color"></i>
        {{mapping_count instance 'extended_related_systems' 'related_systems' 'systems'}}
>>>>>>> 884adb49
      </div>
      {{/visibility_delay}}
    </div>
  </div>
  <div class="row-fluid">
    <div class="span12">
      <div class="code">
        Code: {{slug}}
      </div>
    </div>
  </div>
  <div class="links">
    <div class="row-fluid">
      <div class="span6">
        <a class="secondary" href="{{viewLink}}">
          View {{constructor.title_singular}}
        </a>
      </div>
      <div class="span6">
      {{#with_page_object_as 'page_object'}}
        {{#is_allowed_to_map page_object this join=true}}
        <a class="primary map-to-page-object" href="javascript://">
          Map to this {{page_object.constructor.title_singular.toLowerCase}}
          <i class="grcicon-reg-map"></i>
        </a>
        {{/is_allowed_to_map}}
      {{/with_page_object_as}}
      </div>
    </div>
  </div>
{{!/div}}
{{/instance}}<|MERGE_RESOLUTION|>--- conflicted
+++ resolved
@@ -47,7 +47,6 @@
       {{#visibility_delay 500}}
       <div class="info">
         <i class="grcicon-control-color"></i>
-<<<<<<< HEAD
         {{#mapping_count instance 'extended_related_controls' 'related_controls' 'controls'}}
           {{.}}
         {{else}}
@@ -67,15 +66,6 @@
         {{else}}
           <span {{attach_spinner '{ "radius": 2.5, "length": 2.5, "width": 2 }' 'display:inline-block; top: -5px; left: 2px;' }}></span>
         {{/mapping_count}}
-=======
-        {{mapping_count instance 'extended_related_controls' 'related_controls' 'controls'}}
-        &nbsp;&nbsp;
-        <i class="grcicon-process-color"></i>
-        {{mapping_count instance 'extended_related_processes' 'related_processes' 'processes'}}
-        &nbsp;&nbsp;
-        <i class="grcicon-system-color"></i>
-        {{mapping_count instance 'extended_related_systems' 'related_systems' 'systems'}}
->>>>>>> 884adb49
       </div>
       {{/visibility_delay}}
     </div>
