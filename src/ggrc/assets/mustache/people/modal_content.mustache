{{!
    Copyright (C) 2013 Google Inc., authors, and contributors <see AUTHORS file>
    Licensed under http://www.apache.org/licenses/LICENSE-2.0 <see LICENSE file>
    Created By: brad@reciprocitylabs.com
    Maintained By: brad@reciprocitylabs.com
}}

<div class="hideable-holder">
{{#instance}}
<form action="javascript://">
  {{> /static/mustache/base_objects/form_restore.mustache}}

  <div class="row-fluid">
    <div class="span4">
      <label for="person_name">
        Name
        <span class="required">*</span>
      </label>
      <input tabindex="1" class="span12" id="person_name" name="name" placeholder="John Doe" size="30" type="text" value="{{name}}" autofocus>
      <br>
    </div>
    <div class="span4">
      <label for="person_email">Email <span class="required">*</span></label>
      <input tabindex="2" class="span12" id="person_email" name="email" placeholder="email@company.com" size="30" type="text" value="{{email}}">
      <span class="help-inline">
      </span>
      <br>
    </div>
<<<<<<< HEAD
    <div class="span4 hidable">
=======
    <div class="span4">
>>>>>>> 88a0994d
      <label>&nbsp;</label>
      <label for="person_is_enabled" class="inline-check">
        <input type="checkbox" tabindex="3" id="person_is_enabled" name="is_enabled" value="{{is_enabled}}" {{#if instance.is_enabled}}checked="checked"{{/if}} >
        enabled user
      </label>
      <span class="help-inline">
      </span>
      <br>
    </div>
  </div>
  <div class="row-fluid">
    <div class="span12 hidable">
      <label for="person_company">
        Company
        <a href="javascript://" class="field-hide">hide</a>
      </label>
      <input tabindex="4" class="span12" id="person_company" name="company" placeholder="Acme, Inc." size="30" type="text" value="{{company}}">
      <span class="help-inline">
      </span>
      <br>
    </div>
  </div>
  <br>
</form>
{{/instance}}
</div><|MERGE_RESOLUTION|>--- conflicted
+++ resolved
@@ -26,11 +26,7 @@
       </span>
       <br>
     </div>
-<<<<<<< HEAD
-    <div class="span4 hidable">
-=======
     <div class="span4">
->>>>>>> 88a0994d
       <label>&nbsp;</label>
       <label for="person_is_enabled" class="inline-check">
         <input type="checkbox" tabindex="3" id="person_is_enabled" name="is_enabled" value="{{is_enabled}}" {{#if instance.is_enabled}}checked="checked"{{/if}} >
