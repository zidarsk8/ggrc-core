--- conflicted
+++ resolved
@@ -5,25 +5,6 @@
     Maintained By: brad@reciprocitylabs.com
 }}
 
-<<<<<<< HEAD
-{{#instance}}
-  <section class="info">
-
-    {{#is_dashboard}}
-      <div class="details-wrap">
-        <a class="btn btn-small btn-draft dropdown-toggle" href="#" data-toggle="dropdown"><i class="grcicon-setup-color"></i></a>
-        <ul class="dropdown-menu" aria-labelledby="drop1" role="menu">
-          <li>
-            <a href="/people/{{instance.id}}">
-              View Profile Page
-              <i class="grcicon-goto"></i>
-            </a>
-          </li>
-        </ul>
-      </div>
-    {{/is_dashboard}}
-
-=======
 {{#instance}} 
   
   {{#is_dashboard}}
@@ -31,7 +12,6 @@
 
   {{else}}
   <section class="info"> 
->>>>>>> c4b6d9a3
     <div class="tier-content">
       {{#name}}
       <div class="row-fluid wrap-row">
@@ -73,19 +53,6 @@
 
   </section>
 
-<<<<<<< HEAD
-  <div class="info-widget-footer">
-    <p>
-      <small>
-      <em>
-        Created {{#if owners.length}}by {{#using contacts=owners}}{{#contacts}}{{{render '/static/mustache/people/popover.mustache' person=this}}}{{/contacts}}{{/using}}{{/if}} at {{date created_at}}
-          &nbsp;&nbsp;&nbsp;&nbsp;
-        Modified by {{#using person=modified_by}}{{{render '/static/mustache/people/popover.mustache' person=person}}}{{/using}} on {{date updated_at}}
-      </em>
-      </small>
-    </p>
-  </div>
-=======
     <div class="info-widget-footer">
       <p>
         <small>
@@ -98,5 +65,4 @@
       </p>
     </div>
   {{/is_dashboard}}
->>>>>>> c4b6d9a3
 {{/instance}}