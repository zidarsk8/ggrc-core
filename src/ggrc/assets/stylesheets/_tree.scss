/*
 * Copyright (C) 2013 Google Inc., authors, and contributors <see AUTHORS file>
 * Licensed under http://www.apache.org/licenses/LICENSE-2.0 <see LICENSE file>
 * Created By: brad@reciprocitylabs.com
 * Maintained By: brad@reciprocitylabs.com
 */

ul.new-tree {
  @extend %reset-list;
  margin-bottom: 40px;
  .openclose {
    cursor: pointer;
    width: 60px;
    float: left;
    .dashboard & {
      width: auto;
      float: none;
      clear: both;
    }
    &.active {
      .tier-trigger {
        @include background-size(17px 12px);
        background: image-url('grcicons/open.png') no-repeat 20px center;
      }
    }
    .tier-trigger {
      float: left;
      @include background-size(17px 12px);
      background: image-url('grcicons/not-open.png') no-repeat 20px center;
      width: 17px;
      height: 30px;
      padding-left: 20px;
    }
  }
  .select {
    overflow: hidden;
    zoom: 1;
  }
  .tree-action-list {
    li {
      line-height: 28px;
    }
    .counter {
      @include opacity(1);
    }
  }
  .task-item {
    .item-data {
      padding-left: 0;
    }
  }
  &.request-list,
  &.responses-list {
    .short-field {
      min-height: 23px;
      margin-bottom: 0;
      margin-top: 4px;
    }
    select {
      &.short-field {
        min-height: 23px;
        height: 23px;
        line-height: 23px;
        margin-top: 4px;
        padding-top: 1px;
        padding-bottom: 0;
      }
    }
    .request-type {
      margin-right: 4px;
    }
    .utility-link {
      @include opacity(0.4);
      @include transition(opacity 0.2s);
      font-size:11px;
      font-weight:bold;
      color:#111;
      text-transform:uppercase;
      &:hover {
        @include opacity(1);
        text-decoration:none;
      }
      &.controls {
        @include opacity(1);
      }
    }
    .request-read-only {
      .small {
        font-size: 11px;
      }
      .request-status {
        font-size: 11px;
        font-style: italic;
      }
    }
  }
  &.responses-list {
    .objective-selector {
      .read-only {
        &.oneline {
          width: 84%;
        }
      }
    }
    .response-control {
      text-align: right;
      padding-right: 5px;
      .rejected {
        text-transform: uppercase;
        color: $red;
      }
    }
    li.tree-item {
      ul.new-tree {
        li.tree-item {
          border-bottom: 1px solid #ddd;
        }
        &.tree-open {
          li.tree-item {
            background: #eee !important;
            &.item-open {
              .openclose {
                .row-fluid {
                  &:hover {
                    @include background-size(30px 6px);
                    background:#eee image-url("bgnds/hover.png") no-repeat 50% bottom;
                    .counter {
                      @include opacity(1);
                    }
                  }
                }
                &.active {
                  font-weight:bold;
                  .row-fluid {
                    background:$white;
                  }
                }
              }
            }
          }
        }
      }
    }
  }
  &.request-list {
    .item-data {
      @include clearfix();
      padding-left: 5px;
      overflow: visible;
      .type {
        float: left;
        .grcicon-carot {
          margin-left: -6px;
        }
      }
      .tree-title-area {
        width: auto;
        &.oneline {
          width: 85%;
        }
      }
    }
    .accepted {
      text-transform: uppercase;
      color: $green;
    }
    .controls {
      color: $controls;
      border: none;
      background: none;
      padding: 0;
      &.danger {
        color: $red;
      }
      &:hover {
        text-decoration: underline;
      }
      &:focus {
        outline: none;
      }
    }
    .control-wrap {
      @include clearfix();
      padding-right: 5px;
    }
    .date {
      color: $gray;
      float: left;
      width: 30%;
    }
    input {
      &.date {
        float: none;
        width: 40%;
      }
      &.input-date {
        width: 80px;
      }
    }
  }
  .request-readonly {
    width: 6px;
    height: 8px;
    line-height: 8px;
    float: right;
    margin-top: 11px;
    margin-right: 20px;
    i {
      width: 6px;
      height: 8px;
      margin-top: 0;
    }
  }

  &.event-tree {
    [class^="grcicon-"] {
      margin-top: 1px;
    }
    a.openclose {
      &.active {
        font-weight: normal;
      }
    }
    .event-action {
      font-size:13px;
      color:#777;
    }
    .item-data {
      padding-right: 20px;
      .tree-title-area {
        overflow: auto;
        white-space: normal;
        text-overflow: inherit;
        width: auto;
        ul {
          @extend %reset-list;
          line-height: 18px;
          padding-top: 7px;
          padding-bottom: 5px;
          li {
            display: inline;
            margin-right: 8px;
            line-height: 18px;
            padding-right: 5px;
            border-right: 1px solid #111;
            &:last-child {
              margin-right: 0;
              border-right: none;
              padding-right: 0;
            }
            &.governance,
            &.control,
            &.objective,
            &.contract,
            &.policy,
            &.regulation,
            &.standard {
              color:$governance;
            }
            &.business,
            &.process,
            &.system,
            &.orggroup,
            &.project,
            &.facility,
            &.product,
            &.dataasset,
            &.accessgroup,
            &.market {
              color:$business;
            }
            &.risk,
            &.riskyattribute {
              color:$risk;
            }
            &.program {
              color:$programs;
            }
          }
        }
        .event-more {
          position: absolute;
          top: 0;
          right: 0px;
          z-index: 2000;
        }
      }
    }
    .events-content {
      [class^="grcicon-"] {
        margin-top: 7px;
      }
      .info-action {
        @include opacity(1);
        text-transform: none;
        font-size: 13px;
      }
      .disabled {
        @include opacity(.3);
      }
      .inner-tree {
        h6 {
          color: $black;
          .event-action {
            font-size:11px;
            color:#777;
            text-transform: none;
            font-style: italic;
            font-weight: normal;
          }
        }
      }
    }
    &.new-event-tree {
      .item-data {
        padding-right:70px;
        position:relative;
        min-height: 31px;
        height: 31px;
        .tree-title-area {
          position:static;
          padding: 0;
          display:inline-block !important;
          overflow: hidden !important;
          white-space: nowrap !important;
          text-overflow: ellipsis !important;
          width:100% !important;
          .event-main-title {
            @extend %oneline;
            height: 31px;
            min-height: 31px;
            i {
              display: inline-block;
            }
            span {
              margin-right: 10px;
              &:last-child {
                margin-right: 0;
              }
              i {
                margin-top: 7px;
              }
              &.governance,
              &.control,
              &.objective,
              &.contract,
              &.policy,
              &.regulation,
              &.standard {
                color:$governance;
              }
              &.business,
              &.process,
              &.system,
              &.orggroup,
              &.project,
              &.facility,
              &.product,
              &.dataasset,
              &.accessgroup,
              &.market {
                color:$business;
              }
              &.risk,
              &.riskyattribute {
                color:$risk;
              }
              &.program {
                color:$programs;
              }
            }
          }
          .event-date {
            @extend %oneline;
            text-align: right;
          }
        }
        .event-more {
          position: absolute;
          top: 0;
          right: 20px;
          z-index: 2000;
        }
      }
      .events-content {
        p {
          @extend %oneline;
          .event-action {
            margin:0 20px;
          }
        }
        .full-info {
          padding-top: 16px;
          p {
            overflow: auto !important;
            white-space: normal;
            text-overflow: inherit;
            width: 100%;
            font-size: 13px;
            line-height: 18px;
            .changed {
              color: #f08925;
            }
          }
        }
        .deleted-info {
          @include opacity(0.4);
          font-weight:bold;
        }
        .info-action {
          @include opacity(0.6);
          text-transform: uppercase;
          font-size: 11px;
          &:hover {
            @include opacity(1);
            text-decoration:none;
          }
        }
      }
    }
  }

  a.simple-link {
    .row-fluid {
      &:hover {
        background:#eee;
        .tree-title-area {
          font-weight:bold;
        }
      }
    }
  }

  .tree-item-placeholder {
    background: white;
    font-size: 16px;
    height: 29px;
    padding: 11px 60% 0 70px;
    border-bottom: 1px solid #e0e0e0;
    text-overflow: ellipsis;
    white-space: nowrap;
    overflow: hidden;
  }

  li.tree-item {
    @include transition(all 0.18s cubic-bezier(.55,0,.1,1));
    min-height: 30px;
    line-height: 28px;
    position: relative;
    .counter-wrap {
      line-height: 28px;
      text-align: right;
      .counter {
        @include opacity(1);
        line-height: 28px;
      }
    }
    p {
      line-height: 20px;
      font-size: 13px;
    }
    > .item-wrap {
      padding: 6px 0 11px 0;
      margin: 0 10px;
      border-bottom: 1px solid $itemBorder;
    }
    > .item-main {
      background: $white;
      > .item-wrap {
        margin: 0 10px;
        border-bottom: 1px solid $itemBorder;
        > .openclose {
          .grcicon-arrow-right {
            @include opacity(0.25);
            margin: 5px 0 0 4px;
          }
          &.active {
            .grcicon-arrow-right {
              @include opacity(1);
              background-position: -102px -80px;
            }
          }
        }
        .openclose,
        .select {
          padding: 6px 0;
        }
        .drag {
          [class^="grcicon-"] {
            @include opacity(.2);
            margin-top: 6px;
          }
          &:hover {
            [class^="grcicon-"] {
              @include opacity(1);
            }
          }
        }
      }
    }
    &:last-child {
      > .item-wrap {
        border-bottom: none;
      }
      > .item-main {
        > .item-wrap {
          border-bottom: none;
        }
      }
    }
    .dashboard & {
      > .item-main {
        > .openclose {
          > .item-wrap {
            padding: 6px 0;
            margin: 0 10px;
            border-bottom: 1px solid $itemBorder;
          }
        }
      }
      &:last-child {
        > .item-wrap {
          border-bottom: none;
        }
        > .item-main {
          > .openclose {
            > .item-wrap {
              border-bottom: none;
            }
          }
        }
      }
    }
    &.active {
      > .item-main {
        > .item-wrap {
          background: $headerBgnd;
          > .select {
            > .item-data {
              > .row-fluid {
                > .span4 {
                  > .tree-action-list {
                    > .show-details {
                      > a {
                        > i {
                          @include opacity(1);
                        }
                      }
                    }
                  }
                }
              }
            }
          }
        }
      }
    }
    &.object-filter {
      span {
        color: $black;
      }
    }
    .black-font {
      color: $black;
    }
    .watermark-icon {
      display: none;
      margin-right: 20px;
    }
    .objective-selector {
      .short-field {
        margin-top: 4px;
        min-height: 23px;
      }
    }
    .watermark-trigger {
      &.active {
        .utility-link {
          &:hover {
            @include opacity(0.4);
          }
        }
      }
    }
    &.cycle-control-wrap {
      background: $lightGray !important;
      padding-right: 20px !important;
      padding-left: 20px !important;
    }
    &.progress-color {
      > .item-main {
        &:hover {
          .row-fluid {
            background:darken($rqStarted,10%) image-url("bgnds/hover.png") no-repeat 50% bottom;
          }
        }
        .row-fluid {
          background: $rqStarted;
          border-bottom: 1px solid #f0f076;
          .tree-title-area {
            color: $darkText;
          }
        }
      }
    }
    &.overdue-color {
      > .item-main {
        &:hover {
          .row-fluid {
            background:darken($rqWarning,10%) image-url("bgnds/hover.png") no-repeat 50% bottom;
          }
        }
        .row-fluid {
          background: $rqWarning;
          border-bottom: 1px solid #f1977a;
          .tree-title-area {
            color: #c73535;
          }
        }
      }
    }
    .task-done {
      font-size: 13px;
      color: $green;
    }
    .inner-item-count {
      @include opacity(0.3);
      padding-right: 20px;
      color: $black;
      font-size: 12px;
      font-weight: bold;
    }
    .response-connect {
      font-style: italic;
      span {
        text-transform: uppercase;
      }
    }
    &.deleted-item {
      .item-data {
        background: #fff2cc;
        border: 2px dashed $red;
        .tree-title-area {
          color: $red;
          .delete-approve {
            background: none;
            border: none;
            margin-top: 6px;
            margin-right: 20px;
            padding: 0;
            text-decoration: underline;
            color: #222;
          }
        }
      }
    }
    &.governance,
    &.control,
    &.objective,
    &.contract,
    &.policy,
    &.regulation,
    &.standard
      {
      .item-data {
        color:$governance;
      }
    }
    &.business,
    &.process,
    &.system,
    &.orggroup,
    &.project,
    &.facility,
    &.product,
    &.dataasset,
    &.accessgroup,
    &.market
    {
      .item-data {
        color:$business;
      }
    }
    &.risk,
    &.riskyattribute
    {
      .item-data {
        color:$risk;
      }
    }
    &.program {
      .item-data {
        color:$programs;
      }
    }
    &.disabled {
      .item-data {
        color:$darkGray;
        i {
          @include opacity(0.4);
        }
      }
    }
    .small {
      font-size:$f-small;
      display: inline-block;
      margin-left: 6px;
    }
    .gray {
      color: $gray;
    }
    .assignee {
      text-transform: uppercase;
      font-size: 12px;
      font-weight: bold;
      display: inline-block;
      margin-left: 6px;
    }
    .section-item-count {
      float: right;
      max-width: 3.5em;
      margin-left: 0.5em;
    }
    .tree-action-right {
      float: right;
    }
  }
  li.tree-item-add {
    padding-left: 10px;
    line-height: 40px;
    background: $white;
    &.no-left-space {
      padding-left: 0;
    }
    a {
      font-weight:bold;
    }
    &.inner-tree-footer {
      padding-left: 0;
    }
    .inner-tree & {
      padding-left: 0;
      line-height: 30px;
      .btn {
        margin: 5px 0;
      }
    }
    .btn {
      [class^="grcicon-"] {
        margin-top: 1px;
      }
    }
  }
  [class^="grcicon-"] {
    margin-top:7px;
  }
  .parent {
    @include opacity(0.6);
  }
  .tree-description {
    line-height:18px;
    margin-right:60px;
    font-size:13px;
    &.short {
      height:36px;
      overflow:hidden;
    }
    p {
      line-height:18px;
      font-size:13px;
    }
  }
  .view-more-paging {
    line-height: 31px;
    min-height: 31px;
    font-size: 11px;
    font-weight: bold;
    text-transform: uppercase;
    [class^="grcicon-"] {
      margin-top: 7px;
    }
  }
  a.show-long {
    color:$disabled;
    float:left;
    display:block;
    font-size:13px;
    line-height:18px;
    text-decoration:underline;
    &:hover {
      color:$link;
      text-decoration:underline;
    }
  }
  .tree-info {
    @extend %oneline;
    vertical-align: middle;
    a {
      &.reference {
        display: inline;
      }
      &.shrink-it {
        @extend %oneline;
        display: inline-block;
        line-height: 12px;
        width: 80% !important;
        margin-bottom: -2px;
      }
    }
    font-size:13px;
    .tree-info-list {
      @extend %reset-list;
      margin: 6px 0 2px 0;
      li {
        padding-bottom: 4px;
        i {
          margin-top: 1px;
        }
      }
    }
  }
  // reduce visibility of closed tree-items
  &.tree-open {
    li.tree-item {
      background: $white;
      &.item-open {
        @include box-shadow(0 0 6px rgba(0,0,0, .16), 0 6px 12px rgba(0,0,0, .32));
        margin: 25px -20px 25px -20px;
        .inner-item-count {
          @include opacity(1);
        }
        > .item-main {
          > .item-wrap {
            border-color: transparent;
          }
        }
      }
      &:first-child {
        &.item-open {
          margin-top: 0;
        }
      }
      &:last-child {
        &.item-open {
          margin-bottom: 0;
        }
      }
      .dashboard & {
        > .item-main {
          > .openclose {
            > .item-wrap {
              border-color: transparent;
            }
          }
        }
      }
    }
    .filter-wrap {
      .filter-border {
        border-color: $white;
      }
    }
    .inner-tree {
      border-top: 1px solid $itemBorder;
      margin-left: 38px;
      li.tree-item {
        @include scale(1);
        @include opacity(1);
        @include box-shadow(none);
        margin-top: 0;
        margin-bottom: 0;
        li.tree-item {
          > .item-main {
            background: none;
          }
        }
        > .item-main {
          background: none;
          > .item-wrap {
            margin: 0;
            border-color: $itemBorder;
          }
        }
        &.item-open {
          margin: 0;
          > .item-main {
            > .item-wrap {
              border-color: transparent;
            }
          }
        }
        .dashboard & {
          > .item-main {
            background: none;
            > .openclose {
              > .item-wrap {
                margin: 0;
                border-color: $itemBorder;
              }
            }
          }
          &.item-open {
            margin-bottom: 20px;
            > .item-main {
              > .openclose {
                > .item-wrap {
                  border-color: transparent;
                }
              }
            }
          }
        }
      }
    }
    &.dashboard-tree {
      li.tree-item {
        &:first-child {
          &.item-open {
            margin-top: 10px;
          }
        }
      }
    }
  }
  &.tree-one {
    li.tree-item {
      background: $white;
    }
  }
  &.dashboard-tree {
    margin-bottom: 0;
  }
  // end
}

.w-status {
  float: left;
  width: 90%;
}

.inner-tree {
  ul.new-tree {
    margin-bottom: 0;
    .tree-item-placeholder {
      font-size: 13px;
      height: 25px;
      padding: 4px 60% 0 84px;
    }
    li.tree-item {
      line-height: 28px;
      .generated-link {
        @extend %oneline;
      }
      .row-fluid {
        [class*="span"] {
          display: none;
          &:first-child {
            display: block;
          }
          &:last-child {
            display: block;
          }
        }
      }
      > .item-main {
        > .item-wrap {
          .openclose,
          .select {
            padding: 0;
          }
          .openclose {
            .grcicon-arrow-right {
              background-position: -78px -80px;
            }
            &.active {
              .grcicon-arrow-right {
                @include opacity(1);
                background-position: -126px -80px;
              }
            }
          }
        }
      }
      .dashboard & {
        > .item-main {
          > .openclose {
            > .item-wrap {
              padding: 0;
            }
          }
        }
      }
      .item-data {
        .tree-title-area {
          &.title {
            font-size: 13px;
            line-height: 29px;
          }
        }
      }
    }
  }
  .custom-state {
    ul.new-tree {
      li.tree-item {
        margin-left: 0;
        margin-right: 0;
      }
    }
  }
  .tier-2-info-content {
    padding: 0;
  }
}
.selector-list ul.new-tree li.tree-item .item-content {
  line-height:18px;
  padding:9px 0;
}

.bottom-space {
  padding-bottom: 25px;
  p {
    margin-bottom: 0;
  }
}

.show-description {
  position:relative;
  padding-top:16px;
  &.bottom-space {
    padding-bottom: 12px;
  }
  h5 {
    font-size: 15px;
    padding-bottom: 10px;
  }
}

.tier-2-info {
  display: none;
}
.tier-2-info-content {
  @include clearfix();
  padding: 0 10px 0 32px;
  position: relative;
  font-size: 13px;
  line-height: 20px;
  .wrap-row {
    margin-bottom: 14px;
    p {
      padding-top: 6px;
      margin-bottom: 3px;
      &:last-child {
        margin-bottom: 0;
      }
    }
  }
  .tier-2-code {
    color: #777;
    font-style: italic;
    font-size: 13px;
  }
  .top-space {
    margin-top: 6px;
  }
  .tree-info {
    line-height: 18px;
  }

  .edit-auditor a {
    @include opacity(0.4);
    @include transition(opacity 0.2s);
    font-size:11px;
    font-weight:bold;
    color:#111;
    text-transform:uppercase;
    &:hover {
      @include opacity(1);
      text-decoration:none;
    }
    [class^="grcicon-"] {
      margin-top: 2px;
    }
  }

  .info-audit {
    @extend %reset-list;
    @include clearfix();
    margin: 10px 0 0;
    li {
      float: left;
      margin-right: 20px;
      margin-bottom: 10px;
      a {
        @include opacity(0.4);
        @include transition(opacity 0.2s);
        font-size:11px;
        font-weight:bold;
        color:#111;
        text-transform:uppercase;
        &:hover {
          @include opacity(1);
          text-decoration:none;
        }
      }
    }
    [class^="grcicon-"] {
      margin-top: 2px;
    }
  }
}

.item-data {
  overflow: hidden;
  zoom: 1;
  &.no-space {
    padding-left: 0;
  }
  .dashboard-tree & {
    .tree-title-area {
      font-size: 16px;
    }
  }
  .tree-title-area {
    @extend %oneline;
    font-size: 12px;
    &.w-status {
      float: left;
      width: 94%;
    }
    &.title {
      font-size: 16px;
      width: 100%;
    }
    &.owner, &.code, &.state-value {
      line-height: 28px;
    }
    &.owner {
      .person-holder {
        margin-right: 8px;
        &:last-child {
          margin-right: 0;
        }
      }
      .objective-selector {
        input {
          margin-bottom: 0;
        }
      }
    }
    &.code {
      text-transform: uppercase;
    }
    .event-action {
      font-size:13px;
      color:#777;
    }
    .email,
    .url-link {
      color:#777;
      font-size:11px;
    }
    .option,
    .scope {
      font-size:11px;
      font-weight:bold;
      text-transform:uppercase;
      color:$green;
    }
    .no-role,
    .role {
      font-size:11px;
      line-height: 28px;
      display: block;
      font-weight:bold;
      color:$green;
    }
    .no-role {
      color:$gray;
    }
    .event-action {
      font-size:13px;
      color:#777;
    }
    .event-owner {
      font-size:13px;
      color:#777;
    }
    .not-mapped {
      font-size:13px;
      font-weight:bold;
      color:$error;
    }
    .event-time {
      font-size:13px;
      color:#777;
    }
  }
  .event-more {
    float:right;
    color:$blue;
    margin-right:0;
    font-size:13px;
  }
  .tree-code {
    font-weight:bold;
    color:$governance;
  }
}

.ordered-item-data {
  padding-left: 5px;
}

.info-action {
  @include opacity(0.6);
  font-size:11px;
  text-transform:uppercase;
  font-weight:bold;
  color:#111;
  i.grcicon-edit {
    margin-top:5px;
  }
  &:hover {
    @include opacity(1);
    text-decoration:none;
  }
  &.relevant-action {
    @include opacity(0.5);
    padding-right: 20px;
    color: $subTitle;
    &:hover {
      @include opacity(1);
      color: $subTitle;
    }
    &.all-relevant {
      i {
        margin-top:4px;
      }
    }
  }
}

.counter {
  @include opacity(0.5);
  color:#000;
  .overdue & {
    color: $red;
  }
}

.section-expandable {
  position:relative;
  min-height: 40px !important;
  .section-expander {
    display:none;
    position:absolute;
    left:0;
    top:0;
    &:hover {
      text-decoration:none;
    }
    a {
      display: inline-block;
      line-height: 20px;
      i {
        @include opacity(0.3);
        margin-top: 2px;
      }
      &:hover {
        i {
          @include opacity(0.6);
        }
      }
    }
  }
}

.tier-content {
  .sticky-info-panel & {
    margin-top: 77px;
  }
  &.pin {
    .info-pane-utility {
      .details-wrap {
        margin-top: 10px;
      }
    }
  }
  .info-pane-utility {
    .details-wrap {
      margin-top: 0;
    }
  }
}

.sticky-info-panel {
  .pane-header {
    .details-wrap {
      margin-top: 10px !important;
      &.pin {
        margin-top: -10px !important;
      }
    }
  }
}

.info-pane-utility {
  @include clearfix();
  float: right;
  .btn-complete {
    margin-top: 10px;
  }
}

.details-wrap {
  float: right;
  margin-left: 20px;
  width: 60px;
  position: relative;
  .info-pane-utility & {
<<<<<<< HEAD
    margin-top: 10px;
    .pane-header & {
      margin-top: 0;
    }
=======
>>>>>>> 89c6333a
    .dropdown-toggle {
      @include clearfix();
      height: 12px;
      padding-bottom: 9px;
    }
  }
  .pin-content & {
    margin-top: 4px;
  }
  a {
    display: block;
  }
  &.pin {
    @include clearfix();
    width: auto;
    margin-left: 5px;
<<<<<<< HEAD
    float: none;
    clear: both;
=======
    margin-top: -10px !important;
    float: none;
    clear: both;
    .sticky-info-panel & {
      margin-top: -3px;
    }
>>>>>>> 89c6333a
  }
  .bubble {
    float: left;
    margin-right: 4px;
    background: $darkGray;
    @include border-radius(50%);
    width: 8px;
    height: 8px;
    &:last-child {
      margin-right: 0;
    }
  }
  .dropdown-menu {
    @extend %reset-list;
    @include border-radius(0);
    min-width: 210px;
    float: none;
    padding: 5px 0;
    margin-top: 6px;
    text-transform: none;
    top: 100%;
    right: 0;
    left: auto;
    li {
      float:none;
      clear: both;
      text-transform: none;
      a {
        @include transition(background 0.2s ease, color 0.2s ease);
        display: block;
        line-height: 30px;
        padding: 0 10px;
        background: none;
        text-shadow: none;
        color: $gray;
        i {
          @include opacity(0.4);
          @include transition(opacity 0.2s ease);
          margin: 7px 4px 0 0;
        }
        &:hover,
        &.zeroclipboard-is-hover {
          background: $headerBgnd;
          color: $black;
          i {
            @include opacity(1);
          }
        }
        &.active {
          color: $black;
          .icon-share {
            @include opacity(1);
            background-position: -270px -416px;
          }
        }
      }
      &.border {
        border-top: 1px solid $headerBgnd;
        padding-top: 5px;
        margin-top: 5px;
      }
    }
  }
  &.status-wrap {
    float: none;
    clear: both;
    margin-left: 0;
    width: auto;
    margin-top: 0;
    .dropdown-toggle {
      display: inline-block;
    }
    .dropdown-menu {
      right: auto;
      left: 0;
    }
  }
}

.selector-list {
  ul.new-tree {
    li.tree-item {
      .simple-link {
        &:hover {
          background:lighten(#ff9,5%);
          cursor:pointer;
        }
      }
    }
  }
}

.state-type {
  display: inline-block;
  .dropdown-menu {
    @include border-radius($default-border-radius);
    left: -10px;
    top: 26px;
    z-index: 9999;
    margin: 0;
    padding: 0;
    font-weight: normal;
    min-width: 160px;
    float: none;
    background: $white;
    border: 1px solid $gray;
    li {
      span {
        display: block;
        color: $darkText;
        line-height: 30px;
        padding: 0 8px;
        i {
          margin: 7px 6px 0 0;
        }
        &:hover {
          cursor: pointer;
          background: $lightGray;
        }
      }
    }
  }
}

.tree-spinner {
  position: relative;
  z-index: 100 !important;
}

.unmap {
  &:hover {
    color:$error;
  }
}

.show-in-tree {
  font-size: 11px;
  span {
    @extend %oneline;
    display: block;
  }
  .red {
    color: $red;
  }
  .green {
    color: $green;
  }
  .dark-gray {
    color: $textGray;
  }
}<|MERGE_RESOLUTION|>--- conflicted
+++ resolved
@@ -1,4 +1,4 @@
-/*
+F/*
  * Copyright (C) 2013 Google Inc., authors, and contributors <see AUTHORS file>
  * Licensed under http://www.apache.org/licenses/LICENSE-2.0 <see LICENSE file>
  * Created By: brad@reciprocitylabs.com
@@ -1319,13 +1319,6 @@
   width: 60px;
   position: relative;
   .info-pane-utility & {
-<<<<<<< HEAD
-    margin-top: 10px;
-    .pane-header & {
-      margin-top: 0;
-    }
-=======
->>>>>>> 89c6333a
     .dropdown-toggle {
       @include clearfix();
       height: 12px;
@@ -1342,17 +1335,12 @@
     @include clearfix();
     width: auto;
     margin-left: 5px;
-<<<<<<< HEAD
-    float: none;
-    clear: both;
-=======
     margin-top: -10px !important;
     float: none;
     clear: both;
     .sticky-info-panel & {
       margin-top: -3px;
     }
->>>>>>> 89c6333a
   }
   .bubble {
     float: left;
