--- conflicted
+++ resolved
@@ -8,63 +8,6 @@
 
 // widgets styles
 .widget {
-<<<<<<< HEAD
-=======
-  &.small-margin {
-    margin-bottom: 40px !important;
-  }
-  .tree-action-list {
-    @extend %reset-list;
-    @include clearfix();
-    text-align: right;
-    height: 28px;
-    li {
-      display: inline-block;
-      overflow: hidden;
-      margin-left: 10px;
-      line-height: 24px;
-      .item-data {
-        padding-left: 0;
-        float: none;
-        clear: both;
-        overflow: visible;
-      }
-      .tree-title-area {
-        width: 100%;
-      }
-      .info-action {
-        &.relevant-action {
-          padding-right: 0;
-        }
-      }
-      .objective-selector {
-        input {
-          margin-bottom: 0;
-        }
-      }
-      .inline-black {
-        line-height: 30px;
-        color: $black;
-        margin-bottom: 0;
-        margin-right: 4px;
-      }
-      &.inner-space-action {
-        width: 20px;
-        height: 1px;
-      }
-      &.left-space {
-        margin-right: 30px;
-      }
-    }
-    &.tasks-action {
-      float: right;
-      li {
-        float: none;
-        display: inline-block;
-      }
-    }
-  }
->>>>>>> 4d577605
   .header {
     @extend %row-fluid-fix;
     height: 30px;
@@ -85,145 +28,6 @@
         display: none;
       }
     }
-<<<<<<< HEAD
-=======
-    &.tree-header {
-      padding: 0 12px 0 70px;
-      font-size: 11px;
-      text-transform: uppercase;
-      margin: 0 0 4px 0;
-      height: 20px;
-      top: 42px;
-      background: #e0e0e0;
-      &.no-filter {
-        top: 0px;
-      }
-      .tree-action-list {
-        .open {
-          .fa-share-alt {
-            @include opacity(1);
-            color: #2196f3;
-          }
-        }
-        .fa {
-          color: $black;
-          margin-top: 1px;
-          @include opacity(0.5);
-          @include transition(opacity 0.2s ease);
-          margin-top: 1px;
-        }
-        li {
-          position: relative;
-          overflow: visible;
-          .dropdown-menu {
-            @include border-radius(0);
-            right: -12px;
-            left: auto;
-            top: 20px;
-            padding: 14px 30px 20px 30px;
-            min-width: 720px;
-            text-align: left;
-            h5 {
-              font-size: 16px;
-              font-weight: normal;
-              text-transform: none;
-              line-height: 24px;
-            }
-            label {
-              font-size: 12px;
-            }
-            .attr-list {
-              margin-top: 11px;
-              margin-bottom: 14px;
-              li {
-                margin: 0;
-                text-transform: none;
-                label {
-                  @extend %oneline;
-                  display: inline-block;
-                  cursor: pointer;
-                }
-                &.disabled {
-                  color: $gray;
-                  label {
-                    cursor: not-allowed;
-                  }
-                }
-              }
-            }
-          }
-          .dropdown-menu2 {
-            @include border-radius(0);
-            right: -12px;
-            left: auto;
-            top: 20px;
-            padding: 14px 30px 20px 30px;
-            min-width: 680px;
-            text-align: left;
-            h5 {
-              font-size: 16px;
-              font-weight: normal;
-              text-transform: none;
-              line-height: 24px;
-              vertical-align: top;
-            }
-            label {
-              font-size: 12px;
-            }
-            .model-list {
-              margin-top: 11px;
-              margin-bottom: 14px;
-              li {
-                margin: 0;
-                text-transform: none;
-                label {
-                  @extend %oneline;
-                  display: inline-block;
-                  cursor: pointer;
-                }
-                &.disabled {
-                  color: $gray;
-                  label {
-                    cursor: not-allowed;
-                  }
-                }
-              }
-            }
-            .select-clear-all {
-              margin-bottom: 5px;
-              li {
-                margin: 0;
-                text-transform: none;
-                float: right;
-                width: 15%;
-                a {
-                  margin: 0;
-                  text-decoration: underline;
-                  text-align: right;
-                  cursor: pointer;
-                  color: #505050;
-                  &:hover {
-                    text-decoration: none;
-                    background-color: #eeeeee;
-                  }
-                }
-              }
-            }
-          }
-          &.filter-trigger {
-            .active {
-              i {
-                @include opacity(1);
-              }
-            }
-          }
-        }
-      }
-      &.no-left-space {
-        padding-left: 10px;
-      }
-    }
->>>>>>> 4d577605
     &.left-space {
       padding-left: 10px;
     }
@@ -1050,212 +854,6 @@
   }
 }
 
-<<<<<<< HEAD
-=======
-.inner-tree {
-  .tree-action-list {
-    li {
-      line-height: 28px;
-    }
-    .counter {
-      @include opacity(1);
-    }
-  }
-  .tier-2-info-content {
-    .custom-state {
-      h6 {
-        &.border {
-          border-bottom: 1px solid $infoMessageBorder;
-        }
-      }
-    }
-  }
-}
-
-// new filters (former - advanced-filters)
-.inner-tree {
-  .sticky-filter {
-    display: none;
-  }
-}
-.inline-filtering {
-  line-height: 39px;
-  height: 39px;
-  background: $white;
-  border-bottom: 3px solid $warmGray;
-  padding: 0 16px 0 10px;
-  margin-bottom: 8px;
-  &.inline-filtering-transparent {
-    line-height: 26px;
-    height: 26px;
-    background: none;
-    border-bottom: none;
-    padding: 0;
-    margin-bottom: 0;
-    .filter-input {
-      .is-expression {
-        top: 3px;
-      }
-    }
-  }
-  .fluid-wrap {
-    position: relative;
-  }
-  .filter-stats {
-    position: absolute;
-    font-size: 11px;
-    color: $gray;
-    line-height: 38px;
-    top: 0;
-    right: 26px;
-  }
-  .filter-title-wrap,
-  .filter-button-wrap {
-    position: absolute;
-    top: 0;
-  }
-  .filter-title-wrap {
-    width: 45px;
-    left: 0;
-  }
-  .filter-input-wrap {
-    width: auto;
-    margin-right: 164px;
-    margin-left: 45px;
-  }
-  .filter-button-wrap {
-    width: 164px;
-    right: 0;
-  }
-  .filter-title {
-    h6 {
-      @extend %oneline;
-      font-weight: normal;
-      text-transform: none;
-      font-size: 16px;
-      line-height: 20px;
-      padding-top: 10px;
-    }
-  }
-  .filter-input {
-    position: relative;
-    .input-wide {
-      padding-right: 200px;
-    }
-    .is-expression {
-      @include opacity(0.25);
-      position: absolute;
-      right: 6px;
-      top: 1px;
-    }
-    &.expression {
-      .is-expression {
-        @include opacity(1);
-        i {
-          background-position: -246px -176px;
-        }
-      }
-    }
-  }
-  .filter-button {
-    @include clearfix();
-    a {
-      float: right;
-      margin-top: 1px;
-      margin-left: 10px;
-    }
-    input[type="submit"] {
-      margin-top: 7px;
-      float: right;
-    }
-    input[type="reset"] {
-      @extend input[type="submit"];
-      margin-left: 10px;
-      font-weight: normal;
-    }
-    i {
-      @include opacity(0.25);
-      @include transition(opacity 0.2s ease);
-      color: $black;
-      &:hover {
-        @include opacity(1);
-      }
-    }
-  }
-  input[type="text"] {
-    @include box-shadow(none);
-    @include border-radius(0);
-    line-height: 26px;
-    height: 26px;
-    padding: 2px 4px;
-    font-size: 12px;
-    margin: -2px 0 0 0;
-    box-sizing: border-box;
-    &.input-wide {
-      width: 100%;
-    }
-    &.input-medium {
-      width: 170px;
-    }
-    &.input-date {
-      width: 80px;
-      padding: 2px 4px 2px 26px;
-      &.date {
-        background-position: -342px -365px;
-      }
-    }
-  }
-  label {
-    font-size:11px;
-    text-transform:uppercase;
-    display: inline-block;
-  }
-  select {
-    line-height:20px;
-    font-size:12px;
-    height:20px;
-    width:120px;
-    display: inline-block;
-    margin-bottom: 0;
-    &.input-small {
-      width: 90px;
-    }
-  }
-  h6 {
-    display:inline-block;
-    line-height:30px;
-    color:#000;
-    font-weight:bold;
-  }
-  form {
-    margin: 0;
-  }
-  ul.quick-filters {
-    @extend %reset-list;
-    float:right;
-    li {
-      display:inline-block;
-      margin-left: 20px;
-    }
-  }
-  &.task-filtering {
-    input {
-      &[class*="span"],
-      &.input-block-level {
-        padding: 4px;
-        min-height: 20px;
-      }
-      &.input-block-level {
-        margin-top: 5px;
-      }
-      &[type="checkbox"] {
-        margin-top: -2px;
-      }
-    }
-  }
-}
-
->>>>>>> 4d577605
 // Table
 .table-wrap {
   padding-top: 20px;
