--- conflicted
+++ resolved
@@ -147,13 +147,11 @@
   }
 
   , display: function() {
-<<<<<<< HEAD
-    var that = this;
-=======
-      var tracker_stop = GGRC.Tracker.start(
-          "DashboardWidget", "display", this.options.model.shortName);
+      var that = this
+       , tracker_stop = GGRC.Tracker.start(
+          "DashboardWidget", "display", this.options.model.shortName)
+       ;
 
->>>>>>> 9d92127d
       if (this._display_deferred)
         return this._display_deferred;
 
