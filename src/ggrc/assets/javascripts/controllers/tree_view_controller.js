/*!
    Copyright (C) 2013 Google Inc., authors, and contributors <see AUTHORS file>
    Licensed under http://www.apache.org/licenses/LICENSE-2.0 <see LICENSE file>
    Created By: brad@reciprocitylabs.com
    Maintained By: brad@reciprocitylabs.com
*/

//= require can.jquery-all

function _firstElementChild(el) {
  if (el.nodeType === Node.DOCUMENT_FRAGMENT_NODE) {
    for (i=0; i<el.childNodes.length; i++) {
      if (el.childNodes[i].nodeType !== Node.TEXT_NODE)
        return el.childNodes[i];
    }
  } else {
    return el;
  }
}


function _display_tree_subpath(el, path, attempt_counter) {
  attempt_counter || (attempt_counter = 0);

  var rest = path.split("/")
    , type = rest.shift()
    , id = rest.shift()
    , selector = "[data-object-type=" + type + "][data-object-id=" + id + "]"
    , $node
    , $next_node
    , node_controller
    , scroll_delay = 0;
    ;

  rest = rest.join("/");

  if (type || id) {
    $node = el.find(selector);

    // sometimes nodes haven't loaded yet, wait for them
    if (!$node.size() && attempt_counter < 5) {
      setTimeout(function () {
        _display_tree_subpath(el, path, attempt_counter+1);
      }, 100);
      return;
    }

    if (!rest.length) {
      var controller = $node
              .closest(".cms_controllers_tree_view_node")
              .control();

      if (controller) {
        controller.select();
        scroll_delay = 750;
      }
    } else {
      node_controller = $node.control();
      if (node_controller && node_controller.display_path) {
         return node_controller.display_path(rest);
      }
    }

    return new $.Deferred().resolve();
  }
  else {
    return new $.Deferred().resolve();
  }
}


can.Observe("can.Observe.TreeOptions", {
  defaults : {
    instance : undefined
    , parent : null
    , children_drawn : false
  }
}, {
  // init : function() {
  //   this.bind("child_options.*.list", function(ev, newVal) {
  //     this.attr("children_drawn", !newVal.length)
  //     .attr("children_drawn", !!newVal.length);
  //   });
  // }
});

can.Control("CMS.Controllers.TreeLoader", {
  defaults : {}
}, {
  init_spinner: function() {
    var spinner,
        $spinner,
        $spinner_li,
        $footer;

    if (this.element) {
      // Only show the spinner if this is the last subtree
      // FIXME: This spinner will disappear when this list is completely
      //   loaded, even if other lists are still pending.
      if (this.element.next().length > 0)
        return;

      $footer = this.element.children('.tree-item-add').first();
      spinner = new Spinner({
          "radius": 4
        , "length": 4
        , "width": 2
        }).spin();
      $spinner = $(spinner.el);
      $spinner_li = $('<li class="tree-item-add tree-item tree-spinner" />');
      $spinner_li.append($spinner);
      $spinner.css({
          display: 'inline-block'
        , paddingLeft: '20px'
        , left: '10px'
        , top: '-4px'
      });
      // Admin dashboard
      if ($footer.length == 0 && this.element.children('.tree-structure').length > 0) {
        this.element.children('.tree-structure').append($spinner_li);
      }
      // My Work
      else if($footer.length == 0){
        this.element.append($spinner_li);
      }
      else {
        $footer.before($spinner_li);
      }
    }
  }
  , prepare: function() {
    var that = this;

    if (this._prepare_deferred)
      return this._prepare_deferred;

    this._prepare_deferred = new $.Deferred();
    this._prepare_deferred.resolve();

    this._attached_deferred.then(function() {
      if (that.element) {
        that.element.trigger("updateCount", 0);
        that.init_count();
      }
    });

    return this._prepare_deferred;
  }

  , show_info_pin: function() {
    if (this.element && !this.element.data('no-pin')) {
      var children = this.element.children(),
          controller = children && children.find('.select:visible')
              .first()
              .closest(".cms_controllers_tree_view_node")
              .control();

      if (controller) {
        controller.select();
      }
    }
  }

  , _will_navigate: function () {
    return !!window.location.hash.match(/#.+(\/.+)+/);
  }

  , display: function() {
      var that = this
        , tracker_stop = GGRC.Tracker.start(
            "TreeView", "display", this.options.model.shortName)
        ;

      if (this._display_deferred) {
        if (!this._will_navigate()) {
          this.show_info_pin();
        }
        return this._display_deferred;
      }

      this._display_deferred = $.when(this._attached_deferred, this.prepare());

      this._display_deferred = this._display_deferred.then(this._ifNotRemoved(function() {
        return $.when(that.fetch_list(), that.init_view())
          .then(that._ifNotRemoved(that.proxy("draw_list")));
      })).done(tracker_stop);

      this._display_deferred.then(function(e){
        if (!this._will_navigate()) {
          this.show_info_pin();
        }
      }.bind(this));

      return this._display_deferred;
    }
  , draw_list : function(list) {
    if (this._draw_list_deferred)
      return this._draw_list_deferred;
    this._draw_list_deferred = new $.Deferred();
    if (this.element && !this.element.closest('body').length)
      return;

    var that = this
      , refresh_queue = new RefreshQueue();

    if(list) {
      list = list.length == null ? new can.Observe.List([list]) : list;
    } else {
      list = this.options.list;
    }

    if(!this.element)
      return;  //controller has been destroyed

    if(!this.options.original_list) {
      this.options.attr("original_list", list);
    }
    this.options.attr("list", []);
    this.on();

    var temp_list = [];
    can.each(list, function(v, i) {
      var item = that.prepare_child_options(v);
      temp_list.push(item);
      if(!item.instance.selfLink) {
        refresh_queue.enqueue(v.instance);
      }
    });

    temp_list = can.map(temp_list, function(o) { if (o.instance.selfLink) return o; });
    this._draw_list_deferred = this.enqueue_items(temp_list);
    return this._draw_list_deferred;
  }
  , _loading_started: function() {
      if (!this._loading_deferred) {
        this._loading_deferred = new $.Deferred();
        this.init_spinner();
        this.element.trigger("loading");
      }
    }

  , _loading_finished: function() {
      var loading_deferred;
      if (this._loading_deferred) {
        this.element.trigger("loaded");
        this.element.find(".tree-spinner").remove();
        loading_deferred = this._loading_deferred;
        this._loading_deferred = null;
        loading_deferred.resolve();
      }

      // change inner tree title span4 into span8 class
      $(".inner-tree > .tree-structure > .tree-item > .item-main").find(".row-fluid").find("[class*=span]:last").attr("class", "span8");

    }

  , enqueue_items: function(items) {
      var that = this
        , processChunk;

      if (!items || items.length == 0) {
        return new $.Deferred().resolve();
      }

      if (!this._pending_items) {
        this._pending_items = [];
        this._loading_started();
      }

      this._pending_items.push.apply(this._pending_items, items);
      this._pending_items_ms = Date.now();

      processChunk = function() {
        if (!that._pending_items) {
          return;
        }
        var chunk = that._pending_items.splice(0, 5),
            to_refresh = can.map(chunk, function(item) {
              item = item.instance || item;
              return item.selfLink ? undefined : item;
            })
            ;

        new RefreshQueue().enqueue(to_refresh).trigger().then(function() {

          that.insert_items(chunk);
          if (that._pending_items && that._pending_items.length > 0) {
            setTimeout(that._ifNotRemoved(processChunk), 100);
          }
          else {
            that._pending_items = null;
            setTimeout(that._ifNotRemoved(function() {
              if (!that._pending_items) {
                that._loading_finished();
              }
            }), 200);
          }
        });
      };

      setTimeout(this._ifNotRemoved(processChunk), 100);

      return this._loading_deferred;
    }

  , insert_items: function(items) {
      var that = this
        , prepped_items = []
        ;

      can.each(items, function(item) {
        var prepped = that.prepare_child_options(item);
        if (prepped.instance.selfLink) {
          prepped_items.push(prepped);
        }
      });

      if (prepped_items.length > 0) {
        this.options.list.push.apply(this.options.list, prepped_items);
        this.add_child_lists(prepped_items);
      }
    }
});

CMS.Controllers.TreeLoader("CMS.Controllers.TreeView", {
  //static properties
  defaults : {
    model : null
    , header_view : GGRC.mustache_path + "/base_objects/tree_header.mustache"
    , show_view : null
    , show_header : false
    , footer_view : null
    , add_item_view : null
    , parent : null
    , list : null
    , single_object : false
    , find_params : {}
    , sort_property : null
    , sort_function : null
    , sortable : true
    , filter : null
    , start_expanded : false //true
    , draw_children : true
    , find_function : null
    , options_property : "tree_view_options"
    , allow_reading : true
    , allow_mapping : true
    , allow_creating : true
    , child_options : [] //this is how we can make nested configs. if you want to use an existing
    //example child option :
    // { property : "controls", model : CMS.Models.Control, }
    // { parent_find_param : "system_id" ... }
  },
  do_not_propagate : [
    'header_view', 'footer_view', 'add_item_view', 'list', 'original_list', 'single_object', 'find_function',
    'find_all_deferred'
  ]
}, {
  //prototype properties
  setup : function(el, opts) {
    var that = this;
    typeof this._super === "function" && this._super.apply(this, [el]);
    if(opts instanceof can.Observe) {

      this.options = opts;
      if (typeof(this.options.model) === "string")
        this.options.attr("model", CMS.Models[this.options.model]);
      if(this.options.model) {
        can.each(this.options.model[opts.options_property || this.constructor.defaults.options_property], function(v, k) {
          that.options.hasOwnProperty(k) || that.options.attr(k, v);
        });
      }
      can.each(this.constructor.defaults, function(v, k) {
        that.options.hasOwnProperty(k) || that.options.attr(k, v);
      });
    } else {
      if (typeof(opts.model) === "string")
        opts.model = CMS.Models[opts.model];
      this.options = new can.Observe(this.constructor.defaults).attr(opts.model ? opts.model[opts.options_property || this.constructor.defaults.options_property] : {}).attr(opts);
    }
  },
  deselect: function () {
    var active = this.element.find('.cms_controllers_tree_view_node.active');
    active.removeClass('active');
    this.update_hash_fragment(active.length);
  },
  update_hash_fragment: function (status) {
    if (!status) {
      return;
    }
    var hash = window.location.hash.split('/');
    hash.pop();
    window.location.hash = hash.join('/');
  }

  //Displays attribute list for tree-header, Select attribute list drop down
  //Gets default and custom attribute list for each model, and sets upthe display-list
  , init_display_options: function (opts) {
    var i, display_width = 12, //total width of display = span12
        select_attr_list = [], display_attr_list = [],
        model = opts.model, model_name = model.model_singular;

    //Get default attr list
    can.each(model.tree_view_options.attr_list || can.Model.Cacheable.attr_list, function (item) {
        select_attr_list.push(item);
    });
    //Get custom attr_list
    CMS.Models.CustomAttributeDefinition.findAll({definition_type: model_name})
      .then(function (defs) {
        if (defs.length) {
          //create custom_attr_list objects
          for (i = 0; i < defs.length; i++) {
            if (defs[i].attribute_type !== 'Rich Text') {
              var obj = {};
              obj.attr_title = defs[i].title;
              obj.attr_name = defs[i].title;
              obj.display_status = false;
              obj.attr_type = 'custom';
              select_attr_list.push(obj);
            }
          }
        }
        //Initialize the display status for title, owner, status to be true
        for (i = 0; i < select_attr_list.length; i++) {
          var obj = select_attr_list[i];
          if (model_name === 'CycleTaskGroupObjectTask') {
            obj.display_status = ['title', 'mapped_object', 'workflow'].indexOf(obj.attr_name) !== -1;
          } else {
            obj.display_status = ['title', 'owner', 'status'].indexOf(obj.attr_name) !== -1;
          }
          //Make title the mandatory attribute
          obj.mandatory = ['title'].indexOf(obj.attr_name) !== -1;
        }


        //Create display list
        can.each(select_attr_list, function (item) {
          if (item.attr_title !== 'Title' && item.display_status) {
              display_attr_list.push(item);
          }
        });

        this.options.attr('select_attr_list', select_attr_list);
        this.options.attr('display_attr_list', display_attr_list);
        this.options.attr('display_attr_width',
          Math.floor(display_width/display_attr_list.length));

      }.bind(this));
  }

  , init : function(el, opts) {
    CMS.Models.DisplayPrefs.getSingleton().then(function (display_prefs) {
      this.display_prefs = display_prefs;
      this.options.filter_is_hidden = this.display_prefs.getFilterHidden();

      this.element.uniqueId();

      if ('parent_instance' in opts && 'status' in opts.parent_instance){
        var setAllowMapping = function(){
          var is_accepted = opts.parent_instance.attr('status') === 'Accepted'
            , admin = Permission.is_allowed("__GGRC_ADMIN__")
            ;
          this.options.attr("allow_mapping_or_creating", (admin || !is_accepted) &&
                            (this.options.allow_mapping || this.options.allow_creating));
        }.bind(this);
        setAllowMapping();
        opts.parent_instance.bind('change', setAllowMapping);
      }
      else{
        this.options.attr("allow_mapping_or_creating",
          this.options.allow_mapping || this.options.allow_creating);
      }

      // Override nested child options for allow_* properties
      var allowed = {};
      this.options.each(function(item, prop) {
        if (prop.indexOf('allow') === 0 && item === false) {
          allowed[prop] = item;
        }
      });
      this.options.attr('child_options', this.options.child_options.slice(0));
      can.each(this.options.child_options, function(options, i) {
        this.options.child_options.attr(i, new can.Observe(can.extend(options.attr(), allowed)));
      }.bind(this));

      this.options.attr('filter_is_hidden', display_prefs.getFilterHidden());

      this._attached_deferred = new $.Deferred();
      if (this.element && this.element.closest('body').length) {
        this._attached_deferred.resolve();
      }
    }.bind(this));
    this.init_display_options(opts);
  }

  , " inserted": function() {
      this._attached_deferred.resolve();
    }
  , init_view : function() {
      var that = this
        , dfds = []
        ;

      if(this.options.header_view && this.options.show_header) {
        dfds.push(
          can.view(this.options.header_view, $.when(this.options)).then(
            this._ifNotRemoved(function(frag) {
              that.element.before(frag);
              // TODO: This is a workaround so we can toggle filter. We should refactor this ASAP.
              can.bind.call(that.element.parent().find('.filter-trigger > a'), 'click', function (evnt) {
                if (that.display_prefs.getFilterHidden()) {
                  that.show_filter();
                } else {
                  that.hide_filter();
                }
              });
              can.bind.call(that.element.parent().find('.set-tree-attrs'), 'click', function (evnt) {
                that.set_tree_attrs();
              });
        })));
      }

      // Init the spinner if items need to be loaded:
      dfds.push(this.init_count().then(function(count) {
        if (!that.element) {
          return;
        }
        if (count()) {
          that._loading_started();
        } else {
          that.element.trigger("loaded");
        }
      }));

      if (this.options.footer_view) {
        dfds.push(
          can.view(this.options.footer_view, this.options,
            this._ifNotRemoved(function(frag) {
              that.element.append(frag);
            })
          ));
      }

      return $.when.apply($.when, dfds);
    }

  , init_count : function() {
      var self = this
        ;

      if (this.get_count_deferred)
        return this.get_count_deferred;

      if (this.options.parent_instance && this.options.mapping) {
        this.get_count_deferred =
          this.options.parent_instance.get_list_counter(this.options.mapping);
      } else if (this.options.list_loader) {
        this.get_count_deferred =
          this.options.list_loader(this.options.parent_instance)
            .then(function(list) {
              return can.compute(function() {
                return list.attr("length");
              });
            });
      }
      if (this.get_count_deferred) {
        this.get_count_deferred.then(this._ifNotRemoved(function(count) {
          self.element && self.element.trigger("updateCount", count());
          count.bind("change", self._ifNotRemoved(function() {
            self.element.trigger("updateCount", count());
          }));
        }));
      } else {
        // FIXME: Does this ever happen?
        this.get_count_deferred = new $.Deferred();
        this.get_count_deferred.resolve(function() { return 0; });
      }
      return this.get_count_deferred;
    }

  , fetch_list : function() {
    var find_function;
    if (this.find_all_deferred) {
      //  Skip, because already done, e.g., display() already called
      return this.find_all_deferred;
    } /*else if (can.isFunction(this.options.find_params)) {
      this.options.list = this.options.find_params();
      this.draw_list();
    } */else {
      if(can.isEmptyObject(this.options.find_params.serialize())) {
        this.options.find_params.attr(
          "id", this.options.parent_instance ? this.options.parent_instance.id : undefined);
      }

      if (this.options.mapping) {
        this.find_all_deferred =
          this.options.parent_instance.get_list_loader(this.options.mapping);
      } else if (this.options.list_loader) {
        this.find_all_deferred =
          this.options.list_loader(this.options.parent_instance);
      } else {
        console.debug("Unexpected code path", this);
        /*
        if (this.options.find_function)
          find_function = this.options.find_function;
        else
          find_function = this.options.single_object ? "findOne" : "findAll";
        this.find_all_deferred =
          this.options.model[find_function](this.options.find_params.serialize());
        if (this.options.fetch_post_process)
          this.find_all_deferred =
            this.find_all_deferred.then(this.options.fetch_post_process);
        */
      }

      return this.find_all_deferred;
    }
  }

  , display_path: function(path) {
      return this.display().then(this._ifNotRemoved(function() {
        return _display_tree_subpath(this.element, path);
      }.bind(this)));
    }

  , prepare_child_options: function(v) {
    //  v may be any of:
    //    <model_instance>
    //    { instance: <model instance>, mappings: [...] }
    //    <TreeOptions>
    var tmp, that = this;
    if(!(v instanceof can.Observe.TreeOptions)) {
      tmp = v;
      v = new can.Observe.TreeOptions();
      v.attr("instance", tmp);
      this.options.each(function(val, k) {
        ~can.inArray(k, that.constructor.do_not_propagate) || v.attr(k, val);
      });
    }
    if (!(v.instance instanceof can.Model)) {
      if (v.instance.instance instanceof can.Model) {
        v.attr("result", v.instance);
        v.attr("mappings", v.instance.mappings_compute());
        v.attr("instance", v.instance.instance);
      } else {
        v.attr("instance", this.options.model.model(v.instance));
      }
    }
    v.attr("child_count", can.compute(function() {
      var total_children = 0;
      if (v.attr("child_options")) {
        can.each(v.attr("child_options"), function(child_options) {
          var list = child_options.attr("list");
          if (list)
            total_children = total_children + list.attr('length');
        });
      }
      return total_children;
    }));
    return v;
  }

  , "{original_list} add" : function(list, ev, newVals, index) {
    var that = this
      , real_add = []
      ;

    can.each(newVals, function(newVal) {
      var _newVal = newVal.instance ? newVal.instance : newVal;
      if (that.oldList && ~can.inArray(_newVal, that.oldList)) {
        that.oldList.splice(can.inArray(_newVal, that.oldList), 1);
      }
      else {
        that.element && real_add.push(newVal);
      }
    });
    this.enqueue_items(real_add);
  }

  , "{original_list} remove" : function (list, ev, oldVals, index) {
    var remove_marker = {}; // Empty object used as unique marker

    //  FIXME: This assumes we're replacing the entire list, and corrects for
    //    instances being removed and immediately re-added.  This should be
    //    changed to support exact mirroring of the order of
    //    `this.options.list`.
    if (!this.oldList) {
      this.oldList = [];
    }
    this.oldList.push.apply(
        this.oldList,
        can.map(oldVals, function (v) { return v.instance ? v.instance : v; }));

    // `remove_marker` is to ensure that removals are not attempted until 20ms
    //   after the *last* removal (e.g. for a series of removals)
    this._remove_marker = remove_marker;
    setTimeout(this._ifNotRemoved(function() {
      if (this._remove_marker === remove_marker) {
        can.each(this.oldList, function(v) {
          this.element.trigger("removeChild", v);
        }.bind(this));
        this.oldList = null;
        this._remove_marker = null;
        $(".cms_controllers_info_pin").control().unsetInstance();
        this.show_info_pin();
      }
    }.bind(this)), 200);
  }

  , ".tree-structure subtree_loaded" : function(el, ev) {
    ev.stopPropagation();
    var instance_id = el.closest(".tree-item").data("object-id");
    var parent = can.reduce(this.options.list, function(a, b) {
      switch(true) {
        case !!a : return a;
        case b.instance.id === instance_id: return b;
        default: return null;
      }
    }, null);
    if(parent && !parent.children_drawn) {
      parent.attr("children_drawn", true);
    }
  }

  // add child options to every item (TreeViewOptions instance) in the drawing list at this level of the tree.
  , add_child_lists : function(list) {
    var that = this
      , current_list = can.makeArray(list)
      , list_window = []
      , all_draw_items_dfds = []
      , final_dfd
      ;

    //Recursively define tree views anywhere we have subtree configs.
    function queue_window(list_window) {
      all_draw_items_dfds.push(that.draw_items(list_window));
    }

    can.each(current_list, function(item) {
      list_window.push(item);
      if (list_window.length >= 20) {
        queue_window(list_window);
        list_window = [];
      }
    });
    if (list_window.length > 0)
      queue_window(list_window);
    final_dfd = $.when.apply($, all_draw_items_dfds);
    final_dfd.done(this._ifNotRemoved(function() {
      this.element.parent().find(".sticky").Stickyfill();
    }.bind(this)));
    return final_dfd;
  }

  , draw_items : function(options_list) {
      var that = this
        , $footer = this.element.children('.tree-item-add').first()
        , $items = $()
        , $existing = this.element.children('li.cms_controllers_tree_view_node')
        , draw_items_dfds = []
        , sort_prop = this.options.sort_property
        , sort_function = this.options.sort_function
        , filter = this.options.filter
        ;
      options_list = can.makeArray(options_list);
      can.map(options_list, function(options) {
        if (!filter || filter.evaluate(options.instance.get_filter_vals())) {
          var $li = $("<li />").cms_controllers_tree_view_node(options);
          draw_items_dfds.push($li.control()._draw_node_deferred);
          $items.push($li[0]);
        }
      });
      if (sort_prop || sort_function) {
        $items.each(function(i, item) {
            var j, $item = $(item), compare;
            for(j = $existing.length - 1; j >= 0; j--) {
              var old_item = $existing.eq(j).control().options.instance,
                  new_item = $item.control().options.instance;
              if (sort_function){
                compare = sort_function(old_item, new_item);
              }
              else {
                compare = GGRC.Math.string_less_than(
                  old_item[sort_prop],
                  new_item[sort_prop]
                );
              }
              if (compare) {
                $item.insertAfter($existing.eq(j));
                $existing.splice(j + 1, 0, item);
                return;
              }
            }
            if($existing.length) {
              $item.insertBefore($existing.eq(0));
            } else if($footer.length) {
              $item.insertBefore($footer);
            } else {
              $item.appendTo(this.element);
            }
            $existing.splice(0, 0, item);
        });
        if (this.options.sortable) {
          $(this.element).sortable({element: 'li.tree-item', handle: '.drag'});
        }
      } else {
        if($footer.length) {
          $items.insertBefore($footer);
        } else {
          $items.appendTo(this.element);
        }
      }
      return $.when.apply($, draw_items_dfds);
    }

  , " sortupdate" : function(el, ev, ui) {
    var that = this,
      $item = $(ui.item),
      $before = $item.prev("li.cms_controllers_tree_view_node"),
      $after = $item.next("li.cms_controllers_tree_view_node"),
      before_index = $before.length
                     ? $before.control().options.instance[this.options.sort_property]
                     : "0",
      after_index = $after.length
                    ? $after.control().options.instance[this.options.sort_property]
                    : Number.MAX_SAFE_INTEGER.toString(10);

    ev.stopPropagation();

    if(!this.options.sort_property) {
      return;
    }

    $item.control().options.instance.refresh().then(function(inst) {
      inst.attr(
        that.options.sort_property,
        GGRC.Math.string_half(GGRC.Math.string_add(before_index, after_index))
      ).save();
    });
  }

  , " removeChild" : function(el, ev, data) {
    var that = this
      , instance
      ;

    if (data.instance && data.instance instanceof this.options.model)
      instance = data.instance;
    else
      instance = data;

    //  FIXME: This should be done using indices, when the order of elements
    //    is guaranteed to mirror the order of `this.options.list`.

    //  Replace the list with the list sans the removed instance
    that.options.list.replace(
      can.map(this.options.list, function(options, i) {
        if (options.instance !== instance)
          return options;
      }));

    //  Remove items by data attributes
    that.element.children([
        "[data-object-id=" + instance.id + "]"
      , "[data-object-type=" + instance.constructor.table_singular + "]"
      ].join("")
    ).remove();
    ev.stopPropagation();
  }

  , " updateCount": function(el, ev) {
      // Suppress events from sub-trees
      if (!($(ev.target).closest('.' + this.constructor._fullName).is(this.element)))
        ev.stopPropagation();
    }

/*  , "{list} add": function() {
      this.element.trigger('updateCount', this.options.list.length);
    }

  , "{list} remove": function() {
      this.element.trigger('updateCount', this.options.list.length);
    }
*/
  , ".edit-object modal:success" : function(el, ev, data) {
    var model = el.closest("[data-model]").data("model");
    model.attr(data[model.constructor.root_object] || data);
    ev.stopPropagation();
  },
  reload_list: function() {
    if (this.options.list === undefined){
      return;
    }
    this._draw_list_deferred = false;
    this.find_all_deferred = false;
    this.get_count_deferred = false;
    this.options.list.replace([]);
    this.element.children('.cms_controllers_tree_view_node').remove();
    this.fetch_list().then(this.proxy("draw_list"));
    this.init_count();
  },
  "[custom-event] click" : function(el, ev) {
    var event_name = el.attr("custom-event");
    if(this.options.events && typeof this.options.events[event_name] === "function") {
      this.options.events[event_name].apply(this, arguments);
    }
  }
  , hide_filter: function () {
      var $filter = this.element.parent().find(".filter-holder"),
          height = $filter.height(),
          margin = $filter.css("margin-bottom").replace("px", "");

      $filter
          .data("height", height)
          .data("margin-bottom", margin)
          .height(0)
          .css("margin-bottom", 0);

      this.element.parent().find(".filter-trigger > a")
          .removeClass("active")
          .find("i")
          .attr("data-original-title", "Show filter");

      this.element.parent().find(".sticky.tree-header").addClass("no-filter");
      Stickyfill.rebuild();


      this.display_prefs.setFilterHidden(true);
      this.display_prefs.save();
    }

  , show_filter: function () {
      var $filter = this.element.parent().find(".filter-holder");

      $filter
          .height($filter.data("height"))
          .css("margin-bottom", $filter.data("margin-bottom"));

      this.element.parent().find(".filter-trigger > a")
          .addClass("active")
          .find("i")
          .attr("data-original-title", "Hide filter");

      this.element.parent().find(".sticky.tree-header").removeClass("no-filter");
      Stickyfill.rebuild();

      this.display_prefs.setFilterHidden(false);
      this.display_prefs.save();
    }

  /* Update the tree attributes as selected by the user CORE-1546
  */
  , set_tree_attrs : function () {
    //update the display attrbute list and re-draw
    //1: find checked items
    //2. update
    var display_width = 12,
        $check = this.element.parent().find('.attr-checkbox'),
        $selected = $check.filter(':checked'),
        selected_items=[];

    $selected.each( function(index) {
      selected_items.push(this.value);
    });

    can.each(this.options.select_attr_list, function (item) {
      item.display_status = selected_items.indexOf(item.attr_name) !== -1;
    });

    this.options.attr('select_attr_list', this.options.select_attr_list);
    this.options.display_attr_list = [];

    can.each(this.options.select_attr_list, function (item) {
      if (!item.mandatory && item.display_status) {
        this.options.display_attr_list.push(item);
      }
    }, this);
    this.options.attr('display_attr_list', this.options.display_attr_list);
    this.options.attr('display_attr_width',
      Math.floor(display_width/this.options.display_attr_list.length));

    this.reload_list();
    //set user preferences for next time

  }
});

can.Control("CMS.Controllers.TreeViewNode", {
  defaults : {
    model : null
    , parent : null
    , instance : null
    , options_property : "tree_view_options"
    , show_view : null
    , expanded : false
    , draw_children : true
    , child_options : []
  }
}, {
  setup : function(el, opts) {
    var that = this;
    typeof this._super === "function" && this._super.apply(this, [el]);
    if(opts instanceof can.Observe) {

      this.options = opts;
      if (typeof(this.options.model) === "string")
        this.options.attr("model", CMS.Models[this.options.model]);
      // if(this.options.model) {
      //   can.each(this.options.model[opts.options_property || this.constructor.defaults.options_property], function(v, k) {
      //     that.options.hasOwnProperty(k) || that.options.attr(k, v);
      //   });
      // }
      can.each(this.constructor.defaults, function(v, k) {
        that.options.hasOwnProperty(k) || that.options.attr(k, v);
      });
    } else {
      if (typeof(opts.model) === "string")
        opts.model = CMS.Models[opts.model];
      this.options = new can.Observe.TreeOptions(this.constructor.defaults)
      .attr(opts.model ? opts.model[opts.options_property || this.constructor.defaults.options_property] : {})
      .attr(opts);
    }
  }
  , init : function(el, opts) {
    var that = this;
    if(that.options.instance && !that.options.show_view) {
      that.options.show_view =
        that.options.instance.constructor[that.options.options_property].show_view
        || that.options.model[that.options.options_property].show_view
        || GGRC.mustache_path + "/base_objects/tree.mustache";
    }
    this._draw_node_deferred = new $.Deferred();
    setTimeout(this._ifNotRemoved(this.proxy("draw_node")), 20);
  }

  , draw_node: function() {
    this.add_child_lists_to_child();
    //setTimeout(function() {
      var that = this;
      can.view(that.options.show_view, that.options, this._ifNotRemoved(function(frag) {
        that.replace_element(frag);
        that._draw_node_deferred.resolve();
      }));
    //}, 20);
  }
  , should_draw_children : function(){
    var draw_children = this.options.draw_children;
    if(can.isFunction(draw_children))
      return draw_children.apply(this.options);
    return draw_children;
  }
  // add all child options to one TreeViewOptions object
  , add_child_lists_to_child : function() {
    var that = this
      , original_child_options = this.options.child_options
      , new_child_options = [];

    this.options.attr("child_options", new can.Observe.List());

    if (original_child_options.length == null) {
      original_child_options = [original_child_options];
    }

    if(this.should_draw_children()) {
      can.each(original_child_options, function(data, i) {
        var options = new can.Observe();
        data.each(function(v, k) {
          options.attr(k, v);
        });
        this.add_child_list(this.options, options);
        options.attr({
            "options_property": this.options.options_property
          , "single_object": false
          , "parent": this
          , "parent_instance": this.options.instance
        });
        new_child_options.push(options);
      }.bind(this));

      this.options.attr("child_options", new_child_options);
    }
  }

  // data is an entry from child options.  if child options is an array, run once for each.
  , add_child_list : function(item, data) {
    //var $subtree = $("<ul class='tree-structure'>").appendTo(el);
    //var model = $(el).closest("[data-model]").data("model");
    data.attr({ start_expanded : false });
    var find_params;
    if(can.isFunction(item.instance[data.property])) {
      // Special case for handling mappings which are functions until
      // first requested, then set their name via .attr('...')
      find_params = function() {
        return item.instance[data.property]();
      };
      data.attr("find_params", find_params);
    } else if(data.property) {
      find_params = item.instance[data.property];
      if(find_params && find_params.isComputed) {
        data.attr("original_list", find_params);
        find_params = find_params();
      } else if(find_params && find_params.length) {
        data.attr("original_list", find_params);
        find_params = find_params.slice(0);
      }
      data.attr("list", find_params);
    } else {
      find_params = data.attr("find_params");
      if(find_params) {
        find_params = find_params.serialize();
      } else {
        find_params = {};
      }
      if(data.parent_find_param){
        find_params[data.parent_find_param] = item.instance.id;
      } else {
        find_params["parent.id"] = item.instance.id;
      }
      data.attr("find_params", new can.Observe(find_params));
    }
    // $subtree.cms_controllers_tree_view(opts);
  }

  , replace_element : function(el) {
    var old_el = this.element
      , $el
      , old_data
      , i
      , firstchild
      ;

    if (!this.element)
      return;

    $el = $(el);
    old_data = $.extend({}, old_el.data());

    firstchild = $(_firstElementChild(el));

    old_data.controls = old_data.controls.slice(0);
    old_el.data("controls", []);
    this.off();
    old_el.replaceWith(el);
    this.element = firstchild.addClass(this.constructor._fullName).data(old_data);
    this.on();
  }

  , display: function() {
      return this.trigger_expand();
    }

  , display_path: function(path) {
      return this.display().then(this._ifNotRemoved(function() {
        return _display_tree_subpath(this.element, path);
      }.bind(this)));
    }

  , display_subtrees: function() {
      var child_tree_dfds = []
        , that = this
        ;

      this.element.find('.' + CMS.Controllers.TreeView._fullName).each(function(_, el) {
        var $el = $(el)
          , child_tree_control
          ;

        //  Ensure this targets only direct child trees, not sub-tree trees
        if ($el.closest('.' + that.constructor._fullName).is(that.element)) {
          child_tree_control = $el.control();
          if (child_tree_control)
            child_tree_dfds.push(child_tree_control.display());
        }
      });

      return $.when.apply($, child_tree_dfds);
    }

  , expand: function() {
      if (this._expand_deferred) {
        //  If we've already expanded, then short-circuit the call.  However,
        //  we still need to toggle `expanded`, but if it's the first time
        //  expanding, `this.add_child_lists_to_child` *must* be called first.
        this.options.attr("expanded", true);
        return this._expand_deferred;
      }

      var that = this
        , $openclose = this.element.find(".openclose").first();

      this.options.attr("expanded", true);

      this._expand_deferred = new $.Deferred();
      setTimeout(this._ifNotRemoved(function() {
        that.display_subtrees().then(that._ifNotRemoved(function() {
          that.element.trigger("subtree_loaded");
          that.element.trigger("loaded");
          that._expand_deferred.resolve();
        }));
      }), 500);
      return this._expand_deferred;
    }

  , ".openclose:not(.active) click" : function(el, ev) {
    // Ignore unless it's a direct child
    if (el.closest('.' + this.constructor._fullName).is(this.element))
      this.expand();
  }
  , ".select:not(.disabled) click": function(el, ev) {
    var tree = el.closest('.cms_controllers_tree_view_node'),
        node = tree.control();

    node.select();
  }
  , select: function () {
    var $tree = this.element;

    $tree.closest('section').find('.cms_controllers_tree_view_node').removeClass('active');
    $tree.addClass('active');

    this.update_hash_fragment();
    $('.pin-content').control().setInstance(this.options.instance, $tree);
  }

  , "input,select click" : function(el, ev) {
    // Don't toggle accordion when clicking on input/select fields
    ev.stopPropagation();
  }

  , trigger_expand: function() {
      var $expand_el = this.element.find(".openclose").first();
      if (!$expand_el.hasClass("active"))
        $expand_el.trigger("click");
      return this.expand();
    }

  , hash_fragment: function () {
    var parent_fragment = "";

    if (this.options.parent) {
      parent_fragment = this.options.parent.hash_fragment();
    }
    return [parent_fragment,
            this.options.instance.hash_fragment()].join("/");
  }

  , update_hash_fragment: function () {
    var hash = window.location.hash.split("/")[0];

    window.location.hash = [hash,
                            this.hash_fragment()].join('');
  }
<<<<<<< HEAD
});





(function (can, $) {
    can.Component.extend ({
    tag: 'tree-header-selector',
    // <content> in a component template will be replaced with whatever is contained
    //  within the component tag.  Since the views for the original uses of these components
    //  were already created with content, we just used <content> instead of making
    //  new view template files.
    template: '<content/>',
    scope: {
      instance: null
    },
    events: {
      init: function () {
        this.scope.attr('controller', this);
      },

      'input.attr-checkbox click' : function (el, ev) {
        var MAX_ATTR = 5,
            $check = this.element.find('.attr-checkbox')
            $mandatory = $check.filter('.mandatory'),
            $selected = $check.filter(':checked'),
            $not_selected = $check.not(':checked');

        if ($selected.length === MAX_ATTR) {
          $not_selected.prop('disabled', true).
            closest('li').addClass('disabled');
        } else {
          $check.prop('disabled', false)
            .closest('li').removeClass('disabled');
          //Make sure mandatory items are always disabled
          $mandatory.prop('disabled', true)
            .closest('li').addClass('disabled');
        }
        ev.stopPropagation();
      },

      '.dropdown-menu-form click' : function (el, ev) {
        ev.stopPropagation();
      },

      '.set-tree-attrs,.close-dropdown click' : function(el, ev) {
        this.element.find('.dropdown-menu').closest('li').removeClass('open');
      }
    }
  });
})(this.can, this.can.$);
=======
});
>>>>>>> a25ca042
<|MERGE_RESOLUTION|>--- conflicted
+++ resolved
@@ -770,6 +770,7 @@
           $items.push($li[0]);
         }
       });
+
       if (sort_prop || sort_function) {
         $items.each(function(i, item) {
             var j, $item = $(item), compare;
@@ -1240,6 +1241,7 @@
     if (this.options.parent) {
       parent_fragment = this.options.parent.hash_fragment();
     }
+
     return [parent_fragment,
             this.options.instance.hash_fragment()].join("/");
   }
@@ -1250,59 +1252,4 @@
     window.location.hash = [hash,
                             this.hash_fragment()].join('');
   }
-<<<<<<< HEAD
-});
-
-
-
-
-
-(function (can, $) {
-    can.Component.extend ({
-    tag: 'tree-header-selector',
-    // <content> in a component template will be replaced with whatever is contained
-    //  within the component tag.  Since the views for the original uses of these components
-    //  were already created with content, we just used <content> instead of making
-    //  new view template files.
-    template: '<content/>',
-    scope: {
-      instance: null
-    },
-    events: {
-      init: function () {
-        this.scope.attr('controller', this);
-      },
-
-      'input.attr-checkbox click' : function (el, ev) {
-        var MAX_ATTR = 5,
-            $check = this.element.find('.attr-checkbox')
-            $mandatory = $check.filter('.mandatory'),
-            $selected = $check.filter(':checked'),
-            $not_selected = $check.not(':checked');
-
-        if ($selected.length === MAX_ATTR) {
-          $not_selected.prop('disabled', true).
-            closest('li').addClass('disabled');
-        } else {
-          $check.prop('disabled', false)
-            .closest('li').removeClass('disabled');
-          //Make sure mandatory items are always disabled
-          $mandatory.prop('disabled', true)
-            .closest('li').addClass('disabled');
-        }
-        ev.stopPropagation();
-      },
-
-      '.dropdown-menu-form click' : function (el, ev) {
-        ev.stopPropagation();
-      },
-
-      '.set-tree-attrs,.close-dropdown click' : function(el, ev) {
-        this.element.find('.dropdown-menu').closest('li').removeClass('open');
-      }
-    }
-  });
-})(this.can, this.can.$);
-=======
-});
->>>>>>> a25ca042
+});