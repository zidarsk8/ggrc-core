/*!
    Copyright (C) 2013 Google Inc., authors, and contributors <see AUTHORS file>
    Licensed under http://www.apache.org/licenses/LICENSE-2.0 <see LICENSE file>
    Created By: brad@reciprocitylabs.com
    Maintained By: brad@reciprocitylabs.com
*/

//= require can.jquery-all

(function(can, $) {

  if (!GGRC.widget_descriptors)
    GGRC.widget_descriptors = {};
  if (!GGRC.default_widgets)
    GGRC.default_widgets = [];


  //A widget descriptor has the minimum five properties:
  // widget_id:  the unique ID string for the widget
  // widget_name: the display title for the widget in the UI
  // widget_icon: the CSS class for the widget in the UI
  // content_controller: The controller class for the widget's content section
  // content_controller_options: options passed directly to the content controller; the
  //   precise options depend on the controller itself.  They usually require instance
  //   and/or model and some view.
  can.Construct("GGRC.WidgetDescriptor", {
    /*
      make an info widget descriptor for a GGRC object
      You must provide:
      instance - an instance that is a subclass of can.Model.Cacheable
      widget_view [optional] - a template for rendering the info.
    */
    make_info_widget : function(instance, widget_view) {
      var default_info_widget_view = GGRC.mustache_path + "/base_objects/info.mustache";
      return new this(
        instance.constructor.shortName + ":info",
        {
          widget_id: "info",
          widget_name: function() {
            if (instance.constructor.title_singular === 'Person')
              return 'Info';
            else
              return instance.constructor.title_singular + " Info";
          },
          widget_icon: "grcicon-info",
          content_controller : GGRC.Controllers.InfoWidget,
          content_controller_options : {
            instance: instance,
            model: instance.constructor,
            widget_view: widget_view || default_info_widget_view
          }
        });
    },
    /*
      make a tree view widget descriptor with mostly default-for-GGRC settings.
      You must provide:
      instance - an instance that is a subclass of can.Model.Cacheable
      far_model - a can.Model.Cacheable class
      mapping - a mapping object taken from the instance
      extenders [optional] - an array of objects that will extend the default widget config.
    */
    make_tree_view : function(instance, far_model, mapping, extenders) {
      var descriptor = {
        content_controller: CMS.Controllers.TreeView,
        content_controller_selector: "ul",
        widget_initial_content: '<ul class="tree-structure new-tree"></ul>',
        widget_id: far_model.table_singular,
        widget_guard: function(){
          if (far_model.title_plural === "Audits"
              && instance instanceof CMS.Models.Program){
            return "context" in instance && !!(instance.context.id);
          }
          return true;
        },
        widget_name: function() {
            var $objectArea = $(".object-area");
            if ( $objectArea.hasClass("dashboard-area") || instance.constructor.title_singular === "Person" ) {
              if (/dashboard/.test(window.location)) {
                return "My " + far_model.title_plural;
              } else {
                return far_model.title_plural;
              }
            } else if (far_model.title_plural === "Audits") {
              return "Mapped Audits";
            } else {
              return (far_model.title_plural === "References" ? "Linked " : "Mapped ") + far_model.title_plural;
            }
          }
        , widget_icon: far_model.table_singular
        , object_category: far_model.category || 'default'
        , model: far_model
        , content_controller_options: {
              child_options: []
            , draw_children: false
            , parent_instance: instance
            , model: far_model
            , list_loader: function() {
                return mapping.refresh_list();
              }
          }
      };

      $.extend.apply($, [true, descriptor].concat(extenders || []));

      return new this(instance.constructor.shortName + ":" + far_model.table_singular, descriptor);
    },
    newInstance : function(id, opts) {
      var ret;
      if(!opts && typeof id === "object") {
        opts = id;
        id = opts.widget_id;
      }

      if(GGRC.widget_descriptors[id]) {
        if(GGRC.widget_descriptors[id] instanceof this) {
          $.extend(GGRC.widget_descriptors[id], opts);
        } else {
          ret = this._super.apply(this);
          $.extend(ret, GGRC.widget_descriptors[id], opts);
          GGRC.widget_descriptors[id] = ret;
        }
        return GGRC.widget_descriptors[id];
      } else {
        ret = this._super.apply(this, arguments);
        $.extend(ret, opts);
        GGRC.widget_descriptors[id] = ret;
        return ret;
      }
    }
  }, {
  });

  /*
    WidgetList - an extensions-ready repository for widget descriptor configs.
    Create a new widget list with new GGRC.WidgetList(list_name, widget_descriptions)
      where widget_descriptions is an object with the structure:
      { <page_name> :
        { <widget_id> :
          { <widget descriptor-ready properties> },
        ...},
      ...}

    See the comments for GGRC.WidgetDescriptor for details in what is necessary to define
    a widget descriptor.
  */
  can.Construct("GGRC.WidgetList", {
    modules : {},
    /*
      get_widget_list_for: return a keyed object of widget descriptors for the specified page type.

      page_type - one of a GGRC object model's shortName, or "admin"

      The widget descriptors are built on the first call of this function; subsequently they are retrieved from the
       widget descriptor cache.
    */
    get_widget_list_for : function(page_type) {
      var widgets = {};
      can.each(this.modules, function(module) {
        can.each(module[page_type], function(descriptor, id) {
          if(!widgets[id]) {
            widgets[id] = descriptor;
          } else {
            can.extend(true, widgets[id], descriptor);
          }
        });
      });
      var descriptors = {};
      can.each(widgets, function(widget, widget_id) {
        switch(widget.content_controller) {
        case GGRC.Controllers.InfoWidget:
          descriptors[widget_id] = GGRC.WidgetDescriptor.make_info_widget(
            widget.content_controller_options && widget.content_controller_options.instance || widget.instance,
            widget.content_controller_options && widget.content_controller_options.widget_view || widget.widget_view
            );
          break;
        case GGRC.Controllers.TreeView:
          descriptors[widget_id] = GGRC.WidgetDescriptor.make_tree_view(
            widget.content_controller_options
              && (widget.content_controller_options.instance || widget.content_controller_options.parent_instance)
              || widget.instance,
            widget.content_controller_options && widget.content_controller_options.model || widget.far_model || widget.model,
            widget.content_controller_options && widget.content_controller_options.mapping || widget.mapping,
            widget
            );
          break;
        default:
          descriptors[widget_id] = new GGRC.WidgetDescriptor(page_type + ":" + widget_id, widget);
        }
      });
      can.each(descriptors, function(descriptor, id) {
        if(descriptor.suppressed) {
          delete descriptors[id];
        }
      });
      return descriptors;
    },
    /*
      returns a keyed object of widget descriptors that represents the current page.
    */
    get_current_page_widgets : function() {
      return this.get_widget_list_for(GGRC.page_instance().constructor.shortName);
    },
    get_default_widget_sort: function(){
      return this.sort;
    },
  }, {
    init : function(name, opts, sort) {
      this.constructor.modules[name] = this;
      can.extend(this, opts);
      if (sort && sort.length) {
        this.constructor.sort = sort;
      }
    },
    /*
      Here instead of using the object format described in the class comments, you may instead
      add widgets to the WidgetList by using add_widget.

      page_type - the shortName of a GGRC object class, or "admin"
      id - the desired widget's id.
      descriptor - a widget descriptor appropriate for the widget type. FIXME - the descriptor's
        widget_id value must match the value passed as "id"
    */
    add_widget : function(page_type, id, descriptor) {
      this[page_type] = this[page_type] || {};
      if(this[page_type][id]) {
        can.extend(true, this[page_type][id], descriptor);
      } else {
        this[page_type][id] = descriptor;
      }
    },
    suppress_widget : function(page_type, id) {
      this[page_type] = this[page_type] || {};
      if(this[page_type][id]) {
        can.extend(true, this[page_type][id], { suppressed : true });
      } else {
        this[page_type][id] = { suppressed : true };
      }
    }
  });

  var widget_list = new GGRC.WidgetList("ggrc_core");

$(function() {

  var object_class = GGRC.infer_object_type(GGRC.page_object)
    , object_table = object_class && object_class.table_plural
    , object = GGRC.page_instance();

  if (!GGRC.page_object)
    return;

  // Info widgets display the object information instead of listing connected
  //  objects.
  var info_widget_views = {
      'programs': GGRC.mustache_path + "/programs/info.mustache"
    , 'audits': GGRC.mustache_path + "/audits/info.mustache"
    , 'people': GGRC.mustache_path + "/people/info.mustache"
    , 'policies': GGRC.mustache_path + "/policies/info.mustache"
    , 'sections': GGRC.mustache_path + "/sections/info.mustache"
    , 'objectives': GGRC.mustache_path + "/objectives/info.mustache"
    , 'controls': GGRC.mustache_path + "/controls/info.mustache"
    , 'systems': GGRC.mustache_path + "/systems/info.mustache"
    , 'processes': GGRC.mustache_path + "/processes/info.mustache"
    , 'products': GGRC.mustache_path + "/products/info.mustache"
  };
  widget_list.add_widget(object.constructor.shortName, "info", {
    widget_id : "info",
    content_controller : GGRC.Controllers.InfoWidget,
    instance : object,
    widget_view : info_widget_views[object_table]
  });

  var base_widgets_by_type = {
<<<<<<< HEAD
    "Program": "Regulation Contract Policy Standard Objective Control System Process DataAsset Product Project Facility Market OrgGroup Vendor Person Audit".split(' '),
    "Audit": "Request history Person program program_controls ControlAssessment".split(' '),
    "Regulation" : "Program Section Objective Control System Process DataAsset Product Project Facility Market OrgGroup Vendor Person".split(' '),
    "Policy" : "Program Section Objective Control System Process DataAsset Product Project Facility Market OrgGroup Vendor Person".split(' '),
    "Standard" : "Program Section Objective Control System Process DataAsset Product Project Facility Market OrgGroup Vendor Person".split(' '),
    "Contract" : "Program Clause Objective Control System Process DataAsset Product Project Facility Market OrgGroup Vendor Person".split(' '),
    "Clause" : "Contract Objective Control System Process DataAsset Product Project Facility Market OrgGroup Vendor Person".split(' '),
    "Section" : "Objective Control System Process DataAsset Product Project Facility Market OrgGroup Vendor Person".split(' '),
    "Objective" : "Program Regulation Contract Policy Standard Section Clause Objective Control System Process DataAsset Product Project Facility Market OrgGroup Vendor Person".split(' '),
    "Control" : "Request Program Regulation Contract Policy Standard Section Clause Objective Control System Process DataAsset Product Project Facility Market OrgGroup Vendor Person Audit".split(' '),
    "Person" : "Program Regulation Contract Policy Standard Section Clause Objective Control System Process DataAsset Product Project Facility Market OrgGroup Vendor Audit".split(' '),
    "OrgGroup" : "Program Regulation Contract Policy Standard Section Clause Objective Control System Process DataAsset Product Project Facility Market OrgGroup Vendor Person Audit".split(' '),
    "Vendor" : "Program Regulation Contract Policy Standard Section Clause Objective Control System Process DataAsset Product Project Facility Market OrgGroup Vendor Person Audit".split(' '),
    "System" : "Program Regulation Contract Policy Standard Section Clause Objective Control System Process DataAsset Product Project Facility Market OrgGroup Vendor Person Audit".split(' '),
    "Process" : "Program Regulation Contract Policy Standard Section Clause Objective Control System Process DataAsset Product Project Facility Market OrgGroup Vendor Person Audit".split(' '),
    "DataAsset" : "Program Regulation Contract Policy Standard Section Clause Objective Control System Process DataAsset Product Project Facility Market OrgGroup Vendor Person Audit".split(' '),
    "Product" : "Program Regulation Contract Policy Standard Section Clause Objective Control System Process DataAsset Product Project Facility Market OrgGroup Vendor Person Audit".split(' '),
    "Project" : "Program Regulation Contract Policy Standard Section Clause Objective Control System Process DataAsset Product Project Facility Market OrgGroup Vendor Person Audit".split(' '),
    "Facility" : "Program Regulation Contract Policy Standard Section Clause Objective Control System Process DataAsset Product Project Facility Market OrgGroup Vendor Person Audit".split(' '),
    "Market" : "Program Regulation Contract Policy Standard Section Clause Objective Control System Process DataAsset Product Project Facility Market OrgGroup Vendor Person Audit".split(' ')
=======
    "Program": "Regulation Contract Policy Standard Objective Control System Process DataAsset Product Project Facility Market OrgGroup Vendor Person Audit",
    "Audit": "Request history Person program program_controls",
    "Regulation" : "Program Section Objective Control System Process DataAsset Product Project Facility Market OrgGroup Vendor Person",
    "Policy" : "Program Section Objective Control System Process DataAsset Product Project Facility Market OrgGroup Vendor Person",
    "Standard" : "Program Section Objective Control System Process DataAsset Product Project Facility Market OrgGroup Vendor Person",
    "Contract" : "Program Clause Objective Control System Process DataAsset Product Project Facility Market OrgGroup Vendor Person",
    "Clause" : "Contract Objective Control System Process DataAsset Product Project Facility Market OrgGroup Vendor Person",
    "Section" : "Objective Control System Process DataAsset Product Project Facility Market OrgGroup Vendor Person",
    "Objective" : "Program Regulation Contract Policy Standard Section Clause Objective Control System Process DataAsset Product Project Facility Market OrgGroup Vendor Person",
    "Control" : "Request Program Regulation Contract Policy Standard Section Clause Objective Control System Process DataAsset Product Project Facility Market OrgGroup Vendor Person Audit",
    "Person" : "Program Regulation Contract Policy Standard Section Clause Objective Control System Process DataAsset Product Project Facility Market OrgGroup Vendor Audit",
    "OrgGroup" : "Program Regulation Contract Policy Standard Section Clause Objective Control System Process DataAsset Product Project Facility Market OrgGroup Vendor Person Audit",
    "Vendor" : "Program Regulation Contract Policy Standard Section Clause Objective Control System Process DataAsset Product Project Facility Market OrgGroup Vendor Person Audit",
    "System" : "Program Regulation Contract Policy Standard Section Clause Objective Control System Process DataAsset Product Project Facility Market OrgGroup Vendor Person Audit",
    "Process" : "Program Regulation Contract Policy Standard Section Clause Objective Control System Process DataAsset Product Project Facility Market OrgGroup Vendor Person Audit",
    "DataAsset" : "Program Regulation Contract Policy Standard Section Clause Objective Control System Process DataAsset Product Project Facility Market OrgGroup Vendor Person Audit",
    "Product" : "Program Regulation Contract Policy Standard Section Clause Objective Control System Process DataAsset Product Project Facility Market OrgGroup Vendor Person Audit",
    "Project" : "Program Regulation Contract Policy Standard Section Clause Objective Control System Process DataAsset Product Project Facility Market OrgGroup Vendor Person Audit",
    "Facility" : "Program Regulation Contract Policy Standard Section Clause Objective Control System Process DataAsset Product Project Facility Market OrgGroup Vendor Person Audit",
    "Market" : "Program Regulation Contract Policy Standard Section Clause Objective Control System Process DataAsset Product Project Facility Market OrgGroup Vendor Person Audit"
>>>>>>> ac8c9a89
  };

  base_widgets_by_type = _.mapValues(base_widgets_by_type,
                                     function (conf) {
                                       return conf.split(' ');
                                     });

  function sort_sections(sections) {
    return can.makeArray(sections).sort(window.natural_comparator);
  }

  function apply_mixins(definitions) {
    var mappings = {};

    // Recursively handle mixins
    function reify_mixins(definition) {
      var final_definition = {};
      if (definition._mixins) {
        can.each(definition._mixins, function(mixin) {
          if (typeof(mixin) === "string") {
            // If string, recursive lookup
            if (!definitions[mixin])
              console.debug("Undefined mixin: " + mixin, definitions);
            else
              can.extend(final_definition, reify_mixins(definitions[mixin]));
          } else if (can.isFunction(mixin)) {
            // If function, call with current definition state
            mixin(final_definition);
          } else {
            // Otherwise, assume object and extend
            can.extend(final_definition, mixin);
          }
        });
      }
      can.extend(final_definition, definition);
      delete final_definition._mixins;
      return final_definition;
    }

    can.each(definitions, function(definition, name) {
      // Only output the mappings if it's a model, e.g., uppercase first letter
      if (name[0] === name[0].toUpperCase())
        mappings[name] = reify_mixins(definition);
    });

    return mappings;
  }

  var far_models = base_widgets_by_type[object.constructor.shortName]
    , model_widget_descriptors = {}
    , model_default_widgets = []

    // here we are going to define extra descriptor options, meaning that
    //  these will be used as extra options to create widgets on top of

    , extra_descriptor_options = {
          all: {
              Person: {
                  widget_icon: 'grcicon-user-black'
              }
            , Document: {
                  widget_icon: 'grcicon-link'
              }
          }
        , Contract : {
            Clause: {
              widget_name : function() {
                var $objectArea = $(".object-area");
                if ( $objectArea.hasClass("dashboard-area") ) {
                  return "Clauses";
                } else {
                  return "Mapped Clauses";
                }
              }
            }
          }
        , Program : {
          Person: {
              widget_id: "person"
            , widget_name: "People"
            , widget_icon: "person"
            , content_controller: GGRC.Controllers.TreeView
          }
        }
        , Audit : {
          Person: {
              widget_id: "person"
            , widget_name: "People"
            , widget_icon: "person"
            , content_controller: GGRC.Controllers.TreeView
            , content_controller_options: {
              mapping: "authorized_people"
              , allow_mapping: false
              , allow_creating: false
            }
          },
          Request: {
            widget_id: "Request",
            widget_name: "Open Requests"
          },
          history: {
            widget_id: "history",
            widget_name: "Complete",
            widget_icon: "history"
          },
          program_controls: {
            widget_id: "control",
            widget_name: "Program Controls",
            widget_icon: "control"
          },
          program: {
            widget_id: "program",
            widget_name: "Program",
            widget_icon: "program"
          },
          ControlAssessment: {
            widget_id: "ControlAssessment",
            widget_name: "Control Assessments",
            widget_icon: "control"
          }
        }
        , Control : {
          Request: {
            widget_id: "Request",
            widget_name: "Audit Requests"
          }
        }
      }
    // Prevent widget creation with <model_name>: false
    // e.g. to prevent ever creating People widget:
    //     { all : { Person: false }}
    // or to prevent creating People widget on Objective page:
    //     { Objective: { Person: false } }
    , overridden_models = {
          Program: {
            //  Objective: false
            //, Control: false
            //, Regulation: false
            //, Policy: false
            //, Standard: false
            //, Contract: false
          }
          , all : {
              Document : false
            , DocumentationResponse : false
            , InterviewResponse : false
            , PopulationSampleResponse : false
          }
      }

    , section_child_options = {
          model : CMS.Models.Section
        , mapping : "sections"
        , show_view : GGRC.mustache_path + "/sections/tree.mustache"
        , footer_view : GGRC.mustache_path + "/sections/tree_footer.mustache"
        , draw_children : true
      }

    , clause_child_options = {
          model: CMS.Models.Clause
        , mapping: "clauses"
        , show_view: GGRC.mustache_path + "/sections/tree.mustache"
        , footer_view: GGRC.mustache_path + "/sections/tree_footer.mustache"
        , draw_children: true
        }

    , extra_content_controller_options = apply_mixins({
          objectives: {
              Objective: {
                  mapping: "objectives"
                , draw_children: true
                , show_view: GGRC.mustache_path + "/objectives/tree.mustache"
                , footer_view: GGRC.mustache_path + "/objectives/tree_footer.mustache"
                }
            }
        , controls: {
              Control: {
                  mapping: "controls"
                , draw_children: true
                , show_view: GGRC.mustache_path + "/controls/tree.mustache"
                , footer_view: GGRC.mustache_path + "/controls/tree_footer.mustache"
                }
            }
        , business_objects: {
              DataAsset: {
                  mapping: "related_data_assets"
                }
            , Facility: {
                  mapping: "related_facilities"
                }
            , Market: {
                  mapping: "related_markets"
                }
            , OrgGroup: {
                  mapping: "related_org_groups"
                }
            , Vendor: {
                  mapping: "related_vendors"
                }
            , Process: {
                  mapping: "related_processes"
                }
            , Product: {
                  mapping: "related_products"
                }
            , Project: {
                  mapping: "related_projects"
                }
            , System: {
                  mapping: "related_systems"
                }
            , Document: {
                  mapping: "documents"
                }
            , Person: {
                  mapping: "people"
                }
            , Program: {
                  mapping: "programs"
                }
            }

        , governance_objects: {
              Regulation: {
                  mapping: "regulations"
                , draw_children: true
                , child_options: [section_child_options]
                , fetch_post_process: sort_sections
                , show_view: GGRC.mustache_path + "/directives/tree.mustache"
                , footer_view: GGRC.mustache_path + "/directives/tree_footer.mustache"
                }
            , Contract: {
                  mapping: "contracts"
                , draw_children: true
                , child_options: [clause_child_options]
                , fetch_post_process: sort_sections
                , show_view: GGRC.mustache_path + "/directives/tree.mustache"
                , footer_view: GGRC.mustache_path + "/directives/tree_footer.mustache"
                }
            , Policy: {
                  mapping: "policies"
                , draw_children: true
                , child_options: [section_child_options]
                , fetch_post_process: sort_sections
                , show_view: GGRC.mustache_path + "/directives/tree.mustache"
                , footer_view: GGRC.mustache_path + "/directives/tree_footer.mustache"
                }
            , Standard: {
                  mapping: "standards"
                , draw_children: true
                , child_options: [section_child_options]
                , fetch_post_process: sort_sections
                , show_view: GGRC.mustache_path + "/directives/tree.mustache"
                , footer_view: GGRC.mustache_path + "/directives/tree_footer.mustache"
                }
            , Control: {
                  mapping: "controls"
                }
            , Objective: {
                  mapping: "objectives"
                }
            , Section: {
                  mapping: "sections"
                }
            , Clause: {
                  mapping: "clauses"
                }
            }

        , Program: {
              _mixins: [
                  "governance_objects"
                , "objectives"
                , "controls"
                , "business_objects"
                ]

            , Audit: {
              mapping: "audits"
              , allow_mapping : true
              , draw_children : true
              , show_view : GGRC.mustache_path + "/audits/tree.mustache"
              , header_view : GGRC.mustache_path + "/audits/tree_header.mustache"
              , footer_view : GGRC.mustache_path + "/audits/tree_footer.mustache"
            }
            , Person : {
                show_view: GGRC.mustache_path + "/ggrc_basic_permissions/people_roles/authorizations_by_person_tree.mustache"
              , footer_view: GGRC.mustache_path + "/ggrc_basic_permissions/people_roles/authorizations_by_person_tree_footer.mustache"
              , parent_instance: GGRC.page_instance()
              , allow_reading: true
              , allow_mapping: true
              , allow_creating: true
              , model: CMS.Models.Person
              , mapping: "mapped_and_or_authorized_people"
            }
          }
        , Audit: {
          Request: {
            mapping: "active_requests"
            , draw_children : true
            , show_view : GGRC.mustache_path + "/requests/tree.mustache"
            , footer_view : GGRC.mustache_path + "/requests/tree_footer.mustache"
          },
          history: {
            mapping: "history"
            , parent_instance: GGRC.page_instance()
            , draw_children : true
            , model: "Request"
            , show_view : GGRC.mustache_path + "/requests/tree.mustache"
            , footer_view : GGRC.mustache_path + "/requests/tree_footer.mustache"
            , allow_mapping: false
            , allow_creating: false
          },
          program_controls: {
            mapping: "program_controls"
            , parent_instance: GGRC.page_instance()
            , draw_children : true
            , model: "Control"
            , show_view : GGRC.mustache_path + "/controls/tree.mustache"
            , footer_view : GGRC.mustache_path + "/controls/tree_footer.mustache"
            , allow_mapping: false
            , allow_creating: false
          },
          program: {
            mapping: "_program"
            , parent_instance: GGRC.page_instance()
            , draw_children : false
            , model: CMS.Models.Program
            , show_view : GGRC.mustache_path + "/programs/tree.mustache"
            , allow_mapping: false
            , allow_creating: false
          },
          ControlAssessment: {
            mapping: "related_control_assessments"
            , parent_instance: GGRC.page_instance()
            , draw_children: true
            , model: "ControlAssessment"
            , footer_view: GGRC.mustache_path + "/control_assessments/tree_footer.mustache"
          }
        }


        , directive: {
              _mixins: [
                  "objectives"
                , "controls"
                , "business_objects"
                ]
            }

        , Regulation: {
              _mixins: ["directive"]
            , Section: section_child_options
            }
        , Standard: {
              _mixins: ["directive"]
            , Section: section_child_options
            }
        , Policy: {
              _mixins: ["directive"]
            , Section: section_child_options
            }
        , Contract: {
              _mixins: ["directive"]
            , Clause: clause_child_options
            }

        , extended_audits: {
            Audit: {
              mapping: "related_audits_via_related_responses"
              , allow_mapping : false
              , allow_creating : false
              , draw_children : true
              , show_view : GGRC.mustache_path + "/audits/tree.mustache"
              , footer_view : null
            }
          }

        , open_requests: {
            Request: {
              mapping: "open_requests"
              , allow_mapping : false
              , allow_creating : false
              , draw_children : true
              , show_view : GGRC.mustache_path + "/requests/tree.mustache"
              , footer_view : null
            }
          }

        , Clause: {
            _mixins: ["governance_objects", "business_objects", "extended_audits"]
          }
        , Section: {
            _mixins: ["governance_objects", "business_objects", "extended_audits"]
          }
        , Objective: {
            _mixins: ["governance_objects", "business_objects", "extended_audits"]
          }
        , Control: {
            _mixins: ["governance_objects", "business_objects", "extended_audits", "open_requests"]
          }
        , DataAsset: {
            _mixins: ["governance_objects", "business_objects", "extended_audits"]
          }
        , Facility: {
            _mixins: ["governance_objects", "business_objects", "extended_audits"]
          }
        , Market: {
            _mixins: ["governance_objects", "business_objects", "extended_audits"]
          }
        , OrgGroup: {
            _mixins: ["governance_objects", "business_objects", "extended_audits"]
          }
        , Vendor: {
            _mixins: ["governance_objects", "business_objects", "extended_audits"]
          }
        , Process: {
            _mixins: ["governance_objects", "business_objects", "extended_audits"]
          }
        , Product: {
            _mixins: ["governance_objects", "business_objects", "extended_audits"]
          }
        , Project: {
            _mixins: ["governance_objects", "business_objects", "extended_audits"]
          }
        , System: {
            _mixins: ["governance_objects", "business_objects", "extended_audits"]
          }
        , Document: {
            _mixins: ["governance_objects", "business_objects", "extended_audits"]
          }

        , Person : {
            // _mixins: ["extended_audits"]
             Program : {
                mapping: "extended_related_programs_via_search"
              , fetch_post_process: sort_sections
              }
            , Regulation: {
                mapping: "extended_related_regulations_via_search"
              , draw_children: true
              , child_options: [section_child_options]
              , fetch_post_process: sort_sections
              , show_view: GGRC.mustache_path + "/directives/tree.mustache"
              }
            , Contract: {
                mapping: "extended_related_contracts_via_search"
              , draw_children: true
              , child_options: [clause_child_options]
              , fetch_post_process: sort_sections
              , show_view: GGRC.mustache_path + "/directives/tree.mustache"
              }
            , Standard: {
                mapping: "extended_related_standards_via_search"
              , draw_children: true
              , child_options: [section_child_options]
              , fetch_post_process: sort_sections
              , show_view: GGRC.mustache_path + "/directives/tree.mustache"
              }
            , Policy: {
                mapping: "extended_related_policies_via_search"
              , draw_children: true
              , child_options: [section_child_options]
              , fetch_post_process: sort_sections
              , show_view: GGRC.mustache_path + "/directives/tree.mustache"
              }
            , Audit: {
                mapping: "extended_related_audits_via_search"
              , draw_children : true
              , show_view : GGRC.mustache_path + "/audits/tree.mustache"
              }
            , Section : {
                model : CMS.Models.Section
              , mapping : "extended_related_sections_via_search"
              , show_view : GGRC.mustache_path + "/sections/tree.mustache"
              , footer_view: GGRC.mustache_path + "/base_objects/tree_footer.mustache"
              , draw_children : true
              }
            , Clause : {
                model : CMS.Models.Clause
              , mapping : "extended_related_clauses_via_search"
              , show_view : GGRC.mustache_path + "/sections/tree.mustache"
              , footer_view: GGRC.mustache_path + "/base_objects/tree_footer.mustache"
              , draw_children : true
              }
            , Objective: {
                mapping: "extended_related_objectives_via_search"
              , draw_children: true
              , show_view: GGRC.mustache_path + "/objectives/tree.mustache"
              , footer_view: GGRC.mustache_path + "/base_objects/tree_footer.mustache"
              }
            , Control: {
                mapping: "extended_related_controls_via_search"
              , draw_children: true
              , show_view: GGRC.mustache_path + "/controls/tree.mustache"
              , footer_view: GGRC.mustache_path + "/base_objects/tree_footer.mustache"
              }
            , DataAsset: {
                mapping: "extended_related_data_assets_via_search"
              }
            , Facility: {
                mapping: "extended_related_facilities_via_search"
              }
            , Market: {
                mapping: "extended_related_markets_via_search"
              }
            , OrgGroup: {
                mapping: "extended_related_org_groups_via_search"
              }
            , Vendor: {
                mapping: "extended_related_vendors_via_search"
              }
            , Process: {
                mapping: "extended_related_processes_via_search"
              }
            , Product: {
                mapping: "extended_related_products_via_search"
              }
            , Project: {
                mapping: "extended_related_projects_via_search"
              }
            , System: {
                mapping: "extended_related_systems_via_search"
              }
            , Document: {
                mapping: "extended_related_documents_via_search"
              }
        }
      })
    ;

  // Disable editing on profile pages, as long as it isn't audits on the dashboard
  if (GGRC.page_instance() instanceof CMS.Models.Person) {
    var person_options = extra_content_controller_options.Person;
    can.each(person_options, function(options, model_name) {
      if (model_name !== 'Audit' || !/dashboard/.test(window.location)) {
        can.extend(options, {
            allow_creating: false
          , allow_mapping: false
        });
      }
    });
  }

  can.each(far_models, function(model_name) {
    if ((overridden_models.all
          && overridden_models.all.hasOwnProperty(model_name)
          && !overridden_models[model_name])
        || (overridden_models[object.constructor.shortName]
            && overridden_models[object.constructor.shortName].hasOwnProperty(model_name)
            && !overridden_models[object.constructor.shortName][model_name]))
      return;
    var sources = [], far_model, descriptor = {}, widget_id;

    far_model = CMS.Models[model_name];
    if (far_model) {
      widget_id = far_model.table_singular;
      descriptor = {
        instance : object,
        far_model : far_model,
        mapping : GGRC.Mappings.get_canonical_mapping(object.constructor.shortName, far_model.shortName)
      };
    } else {
      widget_id = model_name;
    }

    // Custom overrides
    if (extra_descriptor_options.all
        && extra_descriptor_options.all[model_name]
    ) {
      $.extend(descriptor, extra_descriptor_options.all[model_name]);
    }

    if (extra_descriptor_options[object.constructor.shortName]
        && extra_descriptor_options[object.constructor.shortName][model_name]) {
      $.extend(descriptor, extra_descriptor_options[object.constructor.shortName][model_name]);
    }

    if (extra_content_controller_options.all
        && extra_content_controller_options.all[model_name]) {
      $.extend(true, descriptor, { content_controller_options : extra_content_controller_options.all[model_name] });
    }

    if (extra_content_controller_options[object.constructor.shortName]
        && extra_content_controller_options[object.constructor.shortName][model_name]) {
      $.extend(true, descriptor, { content_controller_options : extra_content_controller_options[object.constructor.shortName][model_name] });
    }

    widget_list.add_widget(object.constructor.shortName, widget_id, descriptor);
  });
});

})(window.can, window.can.$);<|MERGE_RESOLUTION|>--- conflicted
+++ resolved
@@ -271,30 +271,8 @@
   });
 
   var base_widgets_by_type = {
-<<<<<<< HEAD
-    "Program": "Regulation Contract Policy Standard Objective Control System Process DataAsset Product Project Facility Market OrgGroup Vendor Person Audit".split(' '),
-    "Audit": "Request history Person program program_controls ControlAssessment".split(' '),
-    "Regulation" : "Program Section Objective Control System Process DataAsset Product Project Facility Market OrgGroup Vendor Person".split(' '),
-    "Policy" : "Program Section Objective Control System Process DataAsset Product Project Facility Market OrgGroup Vendor Person".split(' '),
-    "Standard" : "Program Section Objective Control System Process DataAsset Product Project Facility Market OrgGroup Vendor Person".split(' '),
-    "Contract" : "Program Clause Objective Control System Process DataAsset Product Project Facility Market OrgGroup Vendor Person".split(' '),
-    "Clause" : "Contract Objective Control System Process DataAsset Product Project Facility Market OrgGroup Vendor Person".split(' '),
-    "Section" : "Objective Control System Process DataAsset Product Project Facility Market OrgGroup Vendor Person".split(' '),
-    "Objective" : "Program Regulation Contract Policy Standard Section Clause Objective Control System Process DataAsset Product Project Facility Market OrgGroup Vendor Person".split(' '),
-    "Control" : "Request Program Regulation Contract Policy Standard Section Clause Objective Control System Process DataAsset Product Project Facility Market OrgGroup Vendor Person Audit".split(' '),
-    "Person" : "Program Regulation Contract Policy Standard Section Clause Objective Control System Process DataAsset Product Project Facility Market OrgGroup Vendor Audit".split(' '),
-    "OrgGroup" : "Program Regulation Contract Policy Standard Section Clause Objective Control System Process DataAsset Product Project Facility Market OrgGroup Vendor Person Audit".split(' '),
-    "Vendor" : "Program Regulation Contract Policy Standard Section Clause Objective Control System Process DataAsset Product Project Facility Market OrgGroup Vendor Person Audit".split(' '),
-    "System" : "Program Regulation Contract Policy Standard Section Clause Objective Control System Process DataAsset Product Project Facility Market OrgGroup Vendor Person Audit".split(' '),
-    "Process" : "Program Regulation Contract Policy Standard Section Clause Objective Control System Process DataAsset Product Project Facility Market OrgGroup Vendor Person Audit".split(' '),
-    "DataAsset" : "Program Regulation Contract Policy Standard Section Clause Objective Control System Process DataAsset Product Project Facility Market OrgGroup Vendor Person Audit".split(' '),
-    "Product" : "Program Regulation Contract Policy Standard Section Clause Objective Control System Process DataAsset Product Project Facility Market OrgGroup Vendor Person Audit".split(' '),
-    "Project" : "Program Regulation Contract Policy Standard Section Clause Objective Control System Process DataAsset Product Project Facility Market OrgGroup Vendor Person Audit".split(' '),
-    "Facility" : "Program Regulation Contract Policy Standard Section Clause Objective Control System Process DataAsset Product Project Facility Market OrgGroup Vendor Person Audit".split(' '),
-    "Market" : "Program Regulation Contract Policy Standard Section Clause Objective Control System Process DataAsset Product Project Facility Market OrgGroup Vendor Person Audit".split(' ')
-=======
     "Program": "Regulation Contract Policy Standard Objective Control System Process DataAsset Product Project Facility Market OrgGroup Vendor Person Audit",
-    "Audit": "Request history Person program program_controls",
+    "Audit": "Request history Person program program_controls ControlAssessment",
     "Regulation" : "Program Section Objective Control System Process DataAsset Product Project Facility Market OrgGroup Vendor Person",
     "Policy" : "Program Section Objective Control System Process DataAsset Product Project Facility Market OrgGroup Vendor Person",
     "Standard" : "Program Section Objective Control System Process DataAsset Product Project Facility Market OrgGroup Vendor Person",
@@ -313,9 +291,7 @@
     "Project" : "Program Regulation Contract Policy Standard Section Clause Objective Control System Process DataAsset Product Project Facility Market OrgGroup Vendor Person Audit",
     "Facility" : "Program Regulation Contract Policy Standard Section Clause Objective Control System Process DataAsset Product Project Facility Market OrgGroup Vendor Person Audit",
     "Market" : "Program Regulation Contract Policy Standard Section Clause Objective Control System Process DataAsset Product Project Facility Market OrgGroup Vendor Person Audit"
->>>>>>> ac8c9a89
   };
-
   base_widgets_by_type = _.mapValues(base_widgets_by_type,
                                      function (conf) {
                                        return conf.split(' ');
