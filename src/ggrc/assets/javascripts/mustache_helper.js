/*!
    Copyright (C) 2013 Google Inc., authors, and contributors <see AUTHORS file>
    Licensed under http://www.apache.org/licenses/LICENSE-2.0 <see LICENSE file>
    Created By: brad@reciprocitylabs.com
    Maintained By: brad@reciprocitylabs.com
*/

(function(namespace, $, can) {

//chrome likes to cache AJAX requests for Mustaches.
var mustache_urls = {};
$.ajaxPrefilter(function( options, originalOptions, jqXHR ) {
  if ( /\.mustache$/.test(options.url) ) {
    if(mustache_urls[options.url]) {
      options.url = mustache_urls[options.url];
    } else {
      mustache_urls[options.url] = options.url += "?r=" + Math.random();
    }
  }
});

function get_template_path(url) {
  var match;
  match = url.match(/\/static\/mustache\/(.*)\.mustache/);
  return match && match[1];
}

// Returns an observable object in the current context
// This allows the helper to inject asynchronous additional content
function get_binding_observe(name, options) {
  var context = options.contexts[0];
  if (!context.attr(name)) {
    context.attr(name, new can.Observe());
  }
  return context.attr(name);
}

// Check if the template is available in "GGRC.Templates", and if so,
//   short-circuit the request.
$.ajaxTransport("text", function(options, _originalOptions, _jqXHR) {
  var template_path = get_template_path(options.url),
      template = GGRC.Templates[template_path];

  if (template) {
    return {
      send: function(headers, completeCallback) {
        function done() {
          if (template)
            completeCallback(200, "success", { text: template });
        }
        if (options.async)
          setTimeout(done, 0);
        else
          done();
      },

      abort: function() {
        template = null;
      }
    }
  }
});

  Mustache.registerHelper("join", function() {
    var prop, context = this, ret, options = arguments[arguments.length - 1];

    switch(arguments.length) {
      case 1:
        break;
      case 2:
        typeof arguments[0] === 'string' ? prop = arguments[0] : context = arguments[0];
        break;
      default:
        prop = arguments[0];
        context = arguments[1];
    }
    if(!context) {
      ret =  "";
    } else if(context.length) {
      ret = $(context).map(function() { return prop ? (can.getObject(prop, this) || "").toString() : this.toString(); }).get().join(", ");
    } else {
      ret = prop ? (can.getObject(prop, context) || "").toString() : context.toString();
    }
    return ret;
  });

  var quickHash = function(str, seed) {
    var bitval = seed || 1;
    str = str || "";
    for(var i = 0; i < str.length; i++)
    {
      bitval *= str.charCodeAt(i);
      bitval = Math.pow(bitval, 7);
      bitval %= Math.pow(7, 37);
    }
    return bitval;
  }


  var getParentNode = function (el, defaultParentNode) {
    return defaultParentNode && el.parentNode.nodeType === 11 ? defaultParentNode : el.parentNode;
  }


    function isExtendedFalsy(obj) {
      return !obj 
        || (typeof obj === "object" && can.isEmptyObject(obj))
        || (obj.length != null && obj.length == 0) 
        || (obj.serialize && can.isEmptyObject(obj.serialize()));
    }

    function preprocessClassString(str) {
      var ret = []
      , src = str.split(" ");

      for(var i = 0; i < src.length; i++) {
        var expr = src[i].trim();
        if(expr.charAt(0) === "=") {
          ret.push({ attr : src[i].trim().substr(1) });
        } else if(expr.indexOf(":") > -1) {
          var spl = expr.split(":");
          var arr = [];
          for(var j = 0; j < spl.length - 1; j ++) {
            var inverse = spl[j].trim()[0] === "!"
            , attr_name = spl[j].trim().substr(inverse ? 1 : 0)
            
            arr.push({attr : attr_name, inverse : inverse});
          }
          arr.value = spl[spl.length - 1];
          ret.push(arr);
        } else {
          ret.push(expr);
        }
      }
      return ret;
    }

    function buildClassString(arr, context) {
      var ret = [];
      for(var i = 0; i < arr.length; i++) {
        if(typeof arr[i] === "string") {
          ret.push(arr[i]);
        } else if(typeof arr[i] === "object" && arr[i].attr) {
          ret.push(can.getObject(arr[i].attr, context));
        } else if(can.isArray(arr[i]) && arr[i].value) {
          var p = true;
          for(var j = 0; j < arr[i].length; j ++) {
            var attr = can.getObject(arr[i][j].attr, context);
            if(arr[i][j].inverse ? !isExtendedFalsy(attr) : isExtendedFalsy(attr)) {
              p = false;
              break;
            }
          }
          if(p) {
            ret.push(arr[i].value);
          }
        } else {
          throw "Unsupported class building expression: " + JSON.stringify(arr[i]);
        }
      }

      return ret.join(" ");
    }

  /**
  * helper withclass
  * puts a class string on the element, includes live binding:
  * usage:
  * {{#withclass 'class strings'}}<element>...</element>{{/withclass}}
  * {{{withclass 'class strings'}}} to apply to the parent element a la XSLT <xsl:attribute>. Note the triple braces!
  * Tokens usable in class strings:
  *  =attribute : add the value of the attribute as a class
  *  attribute:value : if attribute is truthy, add value to the classes
  *  !attribute:value : if attribute is falsy, add value
  *  attr1:!attr2:value : if attr1 is truthy and attr2 is falsy, add value
  *  plainstring : use this class literally
    *  
  */
  Mustache.registerHelper("withclass", function() {
    var options = arguments[arguments.length - 1]
    , exprs = preprocessClassString(arguments[0])
    , that = this.___st4ck ? this[this.length-1] : this
    , hash = quickHash(arguments[0], quickHash(that._cid)).toString(36)
    //, content = options.fn(this).trim()
    //, index = content.indexOf("<") + 1

    // while(content[index] != " ") {
    //   index++;
    // }
    function classbinding(el, ev, newVal, oldVal) {
      $(el).attr("class", buildClassString(exprs, this));
    }


    function hookupfunc(el, parent, view_id) {
      var content = options.fn(that);

      if(content) {
        var frag = can.view.frag(content, parent);
        var $newel = $(frag.querySelector("*"));
        el.parentNode ? el.parentNode.replaceChild($newel[0], el) : $(parent).append($newel);
        el = $newel[0];
      } else {
        //we are inside the element we want to add attrs to.
        var p = el.parentNode
        p.removeChild(el)
        el = p;
      }
      for(var i = 0; i < exprs.length; i ++) {
        var expr = exprs[i];
        if(typeof expr === "object" && expr.attr && that.bind) {
          that.bind(expr.attr + "." + hash, $.proxy(classbinding, that, el));
        } else if(can.isArray(expr) && expr.value && that.bind) {
          can.each(expr, function(attr_expr) {
            var attr_token = attr_expr.attr;
            that.bind(attr_token + "." + hash, $.proxy(classbinding, that, el));
          });
        }
      }
      classbinding.call(that, el);
      
    }
    return "<div" 
    + can.view.hook(hookupfunc)
    + " data-replace='true'/>";
  });

  /**
    Add a live bound attribute to an element, avoiding buggy CanJS attribute interpolations.
    Usage:
    {{#withattr attrname attrvalue attrname attrvalue...}}<element/>{{/withattr}} to apply to the child element
    {{{withattr attrname attrvalue attrname attrvalue...}}} to apply to the parent element a la XSLT <xsl:attribute>. Note the triple braces!
    attrvalue can take mustache tokens, but they should be backslash escaped.
  */
  Mustache.registerHelper("withattr", function() {
    var args = can.makeArray(arguments).slice(0, arguments.length - 1)
    , options = arguments[arguments.length - 1]
    , attribs = []
    , that = this.___st4ck ? this[this.length-1] : this
    , data = can.extend({}, that)
    , hash = quickHash(args.join("-"), quickHash(that._cid)).toString(36)
    , attr_count = 0;

    var hook = can.view.hook(function(el, parent, view_id) {
      var content = options.fn(that);

      if(content) {
        var frag = can.view.frag(content, parent);
        var $newel = $(frag.querySelector("*"));
        var newel = $newel[0];

        el.parentNode ? el.parentNode.replaceChild(newel, el) : $(parent).append($newel);
        el = newel;
      } else {
        //we are inside the element we want to add attrs to.
        var p = el.parentNode;
        p.removeChild(el);
        el = p;
      }

      function sub_all(el, ev, newVal, oldVal) {
        var $el = $(el);
        can.each(attribs, function(attrib) {
          $el.attr(attrib.name, $("<div>").html(can.view.render(attrib.value, data)).html());
        });
      }

      for(var i = 0; i < args.length - 1; i += 2) {
        var attr_name = args[i];
        var attr_tmpl = args[i + 1];
        //set up bindings where appropriate
        attr_tmpl = attr_tmpl.replace(/\{[^\}]*\}/g, function(match, offset, string) {
          var token = match.substring(1, match.length - 1);
          if(typeof data[token] === "function") {
            data[token].bind && data[token].bind("change." + hash, $.proxy(sub_all, that, el));
            data[token] = data[token].call(that);
          }

          that.bind && that.bind(token + "." + hash, $.proxy(sub_all, that, el));

          return "{" + match + "}";
        });
        can.view.mustache("withattr_" + hash + "_" + (++attr_count), attr_tmpl);
        attribs.push({name : attr_name, value : "withattr_" + hash + "_" + attr_count });
      }

      sub_all(el);

    });

    return "<div"
    + hook
    + " data-replace='true'/>";
  });


  var controlslugs = function() {
    var slugs = [];
    slugs.push((this.title && this.title.length > 15 )? this.title.substr(0, 15) + "..." : this.title);
    can.each(this.implementing_controls, function(val) {
      slugs.push.apply(slugs, controlslugs.call(this));
    });
    return slugs;
  };

  var countcontrols = function() {
    var slugs = [];
    can.each(this.linked_controls, function() {
      slugs.push.apply(slugs, controlslugs.apply(this));
    });
    return slugs.length;
  };

  Mustache.registerHelper("controlscount", countcontrols);

  Mustache.registerHelper("controlslugs", function() {
    var slugs = [];
    can.each(this.linked_controls, function() {
      slugs.push.apply(slugs, controlslugs.apply(this)); 
    });
    return slugs.join(arguments.length > 1 ? arguments[0] : " ");
  });

$.each({
	"rcontrols" : "RegControl"
	, "ccontrols" : "Control"
}, function(key, val) {
  Mustache.registerHelper(key, function(obj, options) {
    var implementing_control_ids = []
    , ctls_list = obj.linked_controls;

    can.each(ctls_list, function(ctl) {
      var ctl_model = namespace.CMS.Models[val].findInCacheById(ctl.id);
      if(ctl_model && ctl_model.implementing_controls && ctl_model.implementing_controls.length) {
        implementing_control_ids = implementing_control_ids.concat(
          can.map(ctl_model.implementing_controls, function(ictl) { return ictl.id })
        );
      }
    });

    return can.map(
      $(ctls_list).filter( 
        function() {
          return $.inArray(this.id, implementing_control_ids) < 0;
        })
      , function(ctl) { return options.fn({ foo_controls : namespace.CMS.Models[val].findInCacheById(ctl.id) }); }
    )
    .join("\n");
  });
});

Mustache.registerHelper("if_equals", function(val1, val2, options) {
  var that = this, _val1, _val2;
  function exec() {
    if(_val1 == _val2) return options.fn(options.contexts);
    else return options.inverse(options.contexts);
  }
    if(typeof val1 === "function") { 
      if(val1.isComputed) {
        val1.bind("change", function(ev, newVal, oldVal) {
          _val1 = newVal;
          return exec();
        });
      }
      _val1 = val1.call(this);
    } else {
      _val1 = val1;
    }
    if(typeof val2 === "function") { 
      if(val2.isComputed) {
        val2.bind("change", function(ev, newVal, oldVal) {
          _val2 = newVal;
          exec();
        });
      }
      _val2 = val2.call(this);
    } else {
      _val2 = val2;
    }

  return exec();
});

Mustache.registerHelper("if_match", function(val1, val2, options) {
  var that = this, _val1, _val2;
  function exec() {
    var re = new RegExp(_val2);
    if(re.test(_val1)) return options.fn(that);
    else return options.inverse(that);
  }
    if(typeof val1 === "function") {
      if(val1.isComputed) {
        val1.bind("change", function(ev, newVal, oldVal) {
          _val1 = newVal;
          return exec();
        });
      }
      _val1 = val1.call(this);
    } else {
      _val1 = val1;
    }
    if(typeof val2 === "function") {
      if(val2.isComputed) {
        val2.bind("change", function(ev, newVal, oldVal) {
          _val2 = newVal;
          exec();
        });
      }
      _val2 = val2.call(this);
    } else {
      _val2 = val2;
    }

  return exec();
});

Mustache.registerHelper("if_null", function(val1, options) {
  var that = this, _val1;
  function exec() {
    if(_val1 == null) return options.fn(that);
    else return options.inverse(that);
  }
    if(typeof val1 === "function") { 
      if(val1.isComputed) {
        val1.bind("change", function(ev, newVal, oldVal) {
          _val1 = newVal;
          return exec();
        });
      }
      _val1 = val1.call(this);
    } else {
      _val1 = val1;
    }
  return exec();
});

can.each(["firstexist", "firstnonempty"], function(fname) {
  Mustache.registerHelper(fname, function() {
    var args = can.makeArray(arguments).slice(0, arguments.length - 1);
    for(var i = 0; i < args.length; i++) {
      var v = args[i];
      if(typeof v === "function") v = v.call(this);
      if(v != null && (fname === "firstexist" || !!(v.toString().trim().replace(/&nbsp;|\s|<br *\/?>/g, "")))) return v.toString();
    }
    return "";
  });
});

Mustache.registerHelper("pack", function() {
  var options = arguments[arguments.length - 1];
  var objects = can.makeArray(arguments).slice(0, arguments.length - 1);
  var pack = {};
  can.each(objects, function(obj, i) {
      if(typeof obj === "function") {
          objects[i] = obj = obj();
      }
    // if(obj instanceof can.Observe) {
    //   obj.bind("change", function(ev, attr, how, newVal, oldVal) {
    //     var tokens, idx, subobj;
    //     switch(how) {
    //     case "remove":
    //     case "add":
    //     tokens = attr.split(".");
    //     idx = tokens.pop();
    //     subobj = can.getObject(tokens.join("."), pack);
    //     subobj && (subobj instanceof can.Observe.List 
    //       ? subobj.splice.apply(subobj, how === "remove" ? [+idx, 1] : [+idx, 0, newVal])
    //       : pack.attr(attr, newVal));
    //     break;
    //     default:          
    //     pack.attr(attr, newVal);
    //     }
    //   });
    // }
    if(obj._data) {
      obj = obj._data;
    }
    for(var k in obj) {
      if(obj.hasOwnProperty(k)) {
        pack[k] = obj[k];
      }
    }
  });
  if(options.hash) {
    for(var k in options.hash) {
      if(options.hash.hasOwnProperty(k)) {
        pack[k] = options.hash[k];
      }
    }
  }
  //pack.attr("packed", pack.serialize()); //account for Can 1.1.3 not constructing context stack properly
  pack = new can.Observe(pack);
  var retval = options.fn(pack);
  return retval;
});


Mustache.registerHelper("is_beta", function(){
  var options = arguments[arguments.length - 1];
  if($(document.body).hasClass('BETA')) return options.fn(this);
  else return options.inverse(this);
});

Mustache.registerHelper("if_page_type", function(page_type, options) {
  var options = arguments[arguments.length - 1];
  if (window.location.pathname.split('/')[1] == page_type)
    return options.fn(this);
  else
    return options.inverse(this);
});

// Render a named template with the specified context, serialized and
// augmented by 'options.hash'
Mustache.registerHelper("render", function(template, context, options) {
  if(!options) {
    options = context;
    context = this;
  }

  if(typeof context === "function") {
    context = context();
  }

  if(typeof template === "function") {
    template = template();
  }

  context = $.extend({}, context.serialize ? context.serialize() : context);

  if (options.hash) {
    for(var k in options.hash) {
      if(options.hash.hasOwnProperty(k)) {
        context[k] = options.hash[k];
        if (typeof context[k] == "function")
          context[k] = context[k]();
      }
    }
  }

  return can.view.render(template, context);
});

// Like 'render', but doesn't serialize the 'context' object, and doesn't
// apply options.hash
Mustache.registerHelper("renderLive", function(template, context, options) {
  if(!options) {
    options = context;
    context = this;
  }

  if(typeof context === "function") {
    context = context();
  }

  if(typeof template === "function") {
    template = template();
  }

  return can.view.render(template, context);
});

function defer_render(tag_prefix, func, deferred) {
  var hook
    , tag_name = tag_prefix.split(" ")[0]
    ;

  tag_name = tag_name || "span";

  function hookup(element, parent, view_id) {
    var f = function() {
      var frag_or_html = func.apply(this, arguments);
      $(element).html(frag_or_html);
    };
    if (deferred) {
      deferred.done(f);
    }
    else
      setTimeout(f, 13);
  }

  hook = can.view.hook(hookup);
  return ["<", tag_prefix, " ", hook, ">", "</", tag_name, ">"].join("");
}

Mustache.registerHelper("defer", function(tag_name, options) {
  var context = this;

  if (!options) {
    options = tag_name;
    tag_name = "span";
  }

  return defer_render(tag_name, function() {
    return options.fn(context);
  });
});

Mustache.registerHelper("pbc_is_read_only", function() {
  var options = arguments[arguments.length - 1];
  if (window.location.pathname.split('/')[1] == 'pbc_lists')
    return options.inverse(this);
  else
    return options.fn(this);
});

Mustache.registerHelper("with_line_breaks", function(content) { 
  var value = typeof content === "function" ? content() : content;
  if (value && value.search(/<\w+[^>]*>/) < 0)
    return value.replace(/\n/g, "<br />");
  else
    return value;
});

Mustache.registerHelper("show_expander", function() {
  var options = arguments[arguments.length - 1]
  , args = can.makeArray(arguments).slice(0, arguments.length - 1)
  , disjunctions = [[]]
  , not = false;
  for(var i = 0; i < args.length; i++) {
    if(args[i] === "||") {
      disjunctions.push([]);
    } else if (args[i] === "!") {
      not = true;
    } else {
      disjunctions[disjunctions.length - 1].push(not ? { not : args[i] } : args[i]);
      not = false;
    }
  }

  return can.reduce(disjunctions, function(a, b) {
    return a || can.reduce(b, function(c, d) {
      if(!c)
        return false;

      var not = !!d.not;
      d = d.not ? d.not : d;

      typeof d === "function" && (d = d());

      var pred = (d && (d.length == null || d.length > 0));
      if(not) pred = !pred;
      return pred;
    }, true);
  }, false) ? options.fn(this) : options.inverse(this);
});

Mustache.registerHelper("allow_help_edit", function() {
  var options = arguments[arguments.length - 1];
  return options.fn(this); //always true for now
});

Mustache.registerHelper("all", function(type, options) {
  var model = CMS.Models[type] || GGRC.Models[type]
  , $dummy_content = $(options.fn({}).trim()).first()
  , tag_name = $dummy_content.prop("tagName")
  , context = this.instance ? this.instance : this instanceof can.Model.Cacheable ? this : null
  , items_dfd, hook;

  function hookup(element, parent, view_id) {
    items_dfd.done(function(items){
      var val
      , $parent = $(element.parentNode)
      , $el = $(element);
      can.each(items, function(item) {
        $(can.view.frag(options.fn(item), parent)).appendTo(element.parentNode);
      });
      if($parent.is("select")
        && $parent.attr("name")
        && context
      ) {
        val = context.attr($parent.attr("name"));
        if(val) {
          $parent.find("option[value=" + val + "]").attr("selected", true);
        } else {
          context.attr($parent.attr("name").substr(0, $parent.attr("name").lastIndexOf(".")), items[0]);
        }
      }
      $parent.parent().find(":data(spinner)").data("spinner").stop();
      $el.remove();
      //since we are removing the original live bound element, replace the
      // live binding reference to it, with a reference to the new 
      // child nodes. We assume that at least one new node exists.
      can.view.live.nodeLists.replace($el.get(), $parent.children().get());
    });
    return element.parentNode;
  }

  if($dummy_content.attr("data-view-id")) {
    can.view.hookups[$dummy_content.attr("data-view-id")] = hookup;
  } else {
    hook = can.view.hook(hookup);
    $dummy_content.attr.apply($dummy_content, can.map(hook.split('='), function(s) { return s.replace(/'|"| /, "");}));
  }

  items_dfd = model.findAll();
  return "<" + tag_name + " data-view-id='" + $dummy_content.attr("data-view-id") + "'></" + tag_name + ">";
});

Mustache.registerHelper("handle_context", function() {
  var context_href = this.attr('context.href')
    , context_id = this.attr('context.id')
    ;

  return [
    "<input type='hidden' name='context.href'" +
      (context_href ? ("value='" + context_href + "'") : "") +
      " null-if-empty='null-if-empty' />",
    "<input type='hidden' name='context.id'" +
      (context_id ? ("value='" + context_id + "'") : "") +
      " null-if-empty='null-if-empty' numeric='numeric' />"
    ].join("\n");
});

can.each(["page_object", "current_user"], function(fname) {
  Mustache.registerHelper("with_" + fname + "_as", function(name, options) {
    if(!options) {
      options = name;
      name = fname;
    }
    var page_object = (fname === "current_user" ? CMS.Models.Person.model(GGRC.current_user) : GGRC.page_instance());
    if(page_object) {
      var p = {};
      p[name] = page_object;
      options.contexts.push(p);
      return options.fn(options.contexts);
    } else {
      return options.inverse(options.contexts);
    }
  });
});

Mustache.registerHelper("role_checkbox", function(role, model, operation) {
  return [
    '<input type="checkbox" name="permissions."'
    , operation
    , '" value="'
    , model.model_singular
    , '"'
    , role.allowed(operation, model) ? ' checked="checked"' : ''
    , '>'
  ].join("");
});

Mustache.registerHelper("private_program", function(modal_title) {
  return resolve_computed(modal_title).indexOf("New ") !=0 ? '' : [
      '<label>'
    , 'Privacy'
    , '<i class="grcicon-help-black" rel="tooltip" title="Should only certain people know about this Program?  If so, make it Private."></i>'
    , '</label>'
    , '<div class="checkbox-area">'
    , '<input name="private" value="private" type="checkbox"> Private Program'
    , '</div>'
  ].join("");
});


Mustache.registerHelper("can_link_to_page_object", function(context, options) {
  if(!options) {
    options = context;
    context = options.contexts ? options.contexts[options.contexts.length - 1] : this;
  }

  var page_type = GGRC.infer_object_type(GGRC.page_object);
  var context_id = null;
  if (page_type === CMS.Models.Program || !(context instanceof CMS.Models.Program)) {
    context_id = GGRC.page_object[page_type.table_singular].context ?
      GGRC.page_object[page_type.table_singular].context.id : null;
  } else {
    context_id = context.context ? context.context.id : null;
  }
  var join_model_name = GGRC.JoinDescriptor.join_model_name_for(
      page_type.shortName, context.constructor.shortName);
  if (join_model_name && Permission.is_allowed('create', join_model_name, context_id)) {
    return options.fn(options.contexts);
  } else {
    return options.inverse(options.contexts);
  }
});

Mustache.registerHelper("iterate", function() {
  var args = can.makeArray(arguments).slice(0, arguments.length - 1)
  , options = arguments[arguments.length - 1]

  return can.map(args, function(arg) {
    var ctx = $.extend([], options.contexts);
    ctx.push({iterator : arg});
    return options.fn(ctx);
  }).join("");
});

Mustache.registerHelper("is_private", function(options) {
  var context_id = this.attr('context.id');
  if (context_id != undefined && context_id != null) {
    return options.fn(this);
  }
  return options.inverse(this);
});

Mustache.registerHelper("option_select", function(object, attr_name, role) {
  var selected_option = object.attr(attr_name)
    , selected_id = selected_option ? selected_option.id : null
    , options_dfd = CMS.Models.Option.for_role(role)
    , tag_prefix =
        'select class="span12" model="Option" name="' + attr_name + '"'
    ;

  function get_select_html(options) {
    return [
        '<option value=""'
      ,   !selected_id ? ' selected=selected' : ''
      , '>None</option>'
      , can.map(options, function(option) {
          return [
            '<option value="', option.id, '"'
          ,   selected_id == option.id ? ' selected=selected' : ''
          , '>'
          ,   option.title
          , '</option>'
          ].join('');
        }).join('\n')
    ].join('');
  }

  return defer_render(tag_prefix, get_select_html, options_dfd);
});

Mustache.registerHelper("category_select", function(object, attr_name, scope) {
  var selected_options = object.attr(attr_name) || []
    , selected_ids = can.map(selected_options, function(selected_option) {
        return selected_option.id;
      })
    , options_dfd = CMS.Models.Category.for_scope(scope)
    , tag_prefix =
        'select class="span12" model="Category" multiple="multiple"' +
        ' name="' + attr_name + '"'
    ;

  function get_select_html(options) {
    return [
        can.map(options, function(option) {
          return [
            '<option value="', option.id, '"'
          ,   selected_ids.indexOf(option.id) > -1 ? ' selected=selected' : ''
          , '>'
          ,   option.name
          , '</option>'
          ].join('');
        }).join('\n')
    ].join('');
  }

  return defer_render(tag_prefix, get_select_html, options_dfd);
});

Mustache.registerHelper("schemed_url", function(url) {
  if (url) {
    url = url.isComputed? url(): url;
    if (url && !url.match(/^[a-zA-Z]+:/)) {
        return 'http://' + url;
    }
  }
  return url;
});

function when_attached_to_dom(el, cb) {
  // Trigger the "more" toggle if the height is the same as the scrollable area
  el = $(el);
  !function poll() {
    if (el.closest(document.documentElement).length) {
      cb();
    }
    else {
      setTimeout(poll, 100);
    }
  }();
}

Mustache.registerHelper("open_on_create", function(style) {
  return function(el) {
    when_attached_to_dom(el, function() {
      $(el).openclose("open");
    });
  };
});

Mustache.registerHelper("trigger_created", function() {
  return function(el) {
    when_attached_to_dom(el, function() {
      $(el).trigger("contentAttached");
    });
  };
});

Mustache.registerHelper("show_long", function() {
  return  [
      '<a href="javascript://" class="show-long"'
    , can.view.hook(function(el, parent, view_id) {
        el = $(el);

        var content = el.prevAll('.short');
        if (content.length) {
          !function hide() {
            // Trigger the "more" toggle if the height is the same as the scrollable area
            if (el[0].offsetHeight) {
              if (content[0].offsetHeight === content[0].scrollHeight) {
                el.trigger('click');
              }
            }
            else {
              // If there is an open/close toggle, wait until "that" is triggered
              var root = el.closest('.tree-item')
                , toggle;
              if (root.length && !root.hasClass('item-open') && (toggle = root.find('.openclose')) && toggle.length) {
                // Listen for the toggle instead of timeouts
                toggle.one('click', function() {
                  // Delay to ensure all event handlers have fired
                  setTimeout(hide, 0);
                });
              }
              // Otherwise just detect visibility
              else {
                setTimeout(hide, 100);
              }
            }
          }();
        }
      })
    , ">...more</a>"
  ].join('');
});

Mustache.registerHelper("using", function(args, options) {
  var refresh_queue = new RefreshQueue()
    , context
    , frame = new can.Observe()
    , i, arg;

  args = can.makeArray(arguments);
  options = args.pop();
  context = options.contexts || this;

  if (options.hash) {
    for (i in options.hash) {
      if (options.hash.hasOwnProperty(i)) {
        arg = options.hash[i];
        arg = Mustache.resolve(arg);
        if (arg && arg.reify) {
          refresh_queue.enqueue(arg.reify());
          frame.attr(i, arg.reify());
        } else {
          frame.attr(i, arg);
        }
      }
    }
  }

  function finish() {
    return options.fn(frame);
  }

  return defer_render('span', finish, refresh_queue.trigger());
});

Mustache.registerHelper("unmap_or_delete", function(instance, mappings) {
  if (can.isFunction(instance))
    instance = instance();
  if (can.isFunction(mappings))
    mappings = mappings();
  if (mappings.indexOf(instance) > -1) {
    if (mappings.length == 1) {
      if (mappings[0] instanceof CMS.Models.Control)
        return "Unmap"
      else 
        return "Delete"
    }
    else
      return "Unmap" // "Unmap and Delete"
  } else
    return "Unmap"
});

Mustache.registerHelper("if_result_has_extended_mappings", function(
    bindings, parent_instance, options) {
  //  Render the `true` / `fn` block if the `result` exists (in this list)
  //  due to mappings other than directly to the `parent_instance`.  Otherwise
  //  Render the `false` / `inverse` block.
  bindings = Mustache.resolve(bindings);
  bindings = resolve_computed(bindings);
  parent_instance = Mustache.resolve(parent_instance);
  var has_extended_mappings = false
    , i
    ;

  for (i=0; i<bindings.length; i++) {
    if (bindings[i].instance !== parent_instance)
      has_extended_mappings = true;
  }

  if (has_extended_mappings)
    return options.fn(options.contexts);
  else
    return options.inverse(options.contexts);
});

Mustache.registerHelper("each_with_extras_as", function(name, list, options) {
  //  Iterate over `list` and render the provided block with additional
  //  variables available in the context, specifically to enable joining with
  //  commas and using "and" in the right place.
  //
  //  * `<name>`: Instead of rendering with the item as the current context,
  //      make the item available at the specified `name`
  //  * index
  //  * length
  //  * isFirst
  //  * isLast
  name = Mustache.resolve(name);
  list = Mustache.resolve(list);
  list = resolve_computed(list);
  var i
    , output = []
    , frame
    , length = list.length
    ;
  for (i=0; i<length; i++) {
    frame = {}
    frame.index = i;
    frame.isFirst = i == 0;
    frame.isLast = i == length - 1;
    frame.length = length;
    frame[name] = list[i];
    output.push(options.fn(new can.Observe(frame)));
    //  FIXME: Is this legit?  It seems necessary in some cases.
    //contexts = options.contexts.concat([frame]);
    //contexts.___st4ck3d = true;
    //output.push(options.fn(contexts));
  }
  return output.join("");
});

Mustache.registerHelper("link_to_tree", function(options) {
  var args = [].slice.apply(arguments)
    , options = args.pop()
    , link = []
    ;

  args = can.map(args, Mustache.resolve);
  args = can.map(args, function(stub) { return stub.reify(); });
  link.push("#" + args[0].constructor.table_singular + "_widget");
  //  FIXME: Add this back when extended-tree-routing is enabled
  //for (i=0; i<args.length; i++)
  //  link.push(args[i].constructor.table_singular + "-" + args[i].id);
  return link.join("/");
});

Mustache.registerHelper("date", function(date) {
  var m = moment(new Date(date.isComputed ? date() : date))
    , dst = m.isDST()
    ;
  return m.zone(dst ? "-0700" : "-0800").format("MM/DD/YYYY hh:mm:ssa") + " " + (dst ? 'PDT' : 'PST');
});

/**
 * Checks permissions.
 * Usage:
 *  {{#is_allowed ACTION [ACTION2 ACTION3...] RESOURCE_TYPE_STRING context=CONTEXT_ID}} content {{/is_allowed}}
 *  {{#is_allowed ACTION RESOURCE_INSTANCE}} content {{/is_allowed}}
 */
var allowed_actions = ["create", "read", "update", "delete"];
Mustache.registerHelper("is_allowed", function() {
  var args = Array.prototype.slice.call(arguments, 0)
    , actions = []
    , resource
    , resource_type
    , context_unset = new Object()
    , context_id = context_unset
    , options = args[args.length-1]
    , passed = true
    ;

  // Resolve arguments
  can.each(args, function(arg, i) {
    arg = typeof arg === 'function' && arg.isComputed ? arg() : arg;

    if (typeof arg === 'string' && can.inArray(arg, allowed_actions) > -1) {
      actions.push(arg);
    }
    else if (typeof arg === 'string') {
      resource_type = arg;
    }
    else if (typeof arg === 'object' && arg instanceof can.Model) {
      resource = arg;
    }
  });
  if (options.hash && typeof options.hash.context !== undefined) {
    context_id = options.hash.context;
    if (typeof context_id === 'function' && context_id.isComputed)
      context_id = context_id();
    //  Using `context=null` in Mustache templates, when `null` is not defined,
    //  causes `context_id` to be `""`.
    if (context_id === "")
      context_id = null;
  }

  if (resource_type && context_id === context_unset) {
    throw new Error(
        "If `resource_type` is a string, `context` must be explicit");
  }
  if (actions.length === 0) {
    throw new Error(
        "Must specify at least one action");
  }

  if (resource) {
    resource_type = resource.constructor.shortName;
    context_id = resource.context ? resource.context.id : null;
  }

  // Check permissions
  can.each(actions, function(action) {
    passed =
      passed && Permission.is_allowed(action, resource_type, context_id);
    if (resource) {
      passed = passed && Permission.is_allowed_for(action, resource);
    }
  });

  return passed
    ? options.fn(options.contexts || this) 
    : options.inverse(options.contexts || this)
    ;
});

Mustache.registerHelper("is_allowed_all", function(action, instances, options) {
  var passed = true;

  action = resolve_computed(action);
  instances = resolve_computed(instances);

  can.each(instances, function(instance) {
    var resource_type
      , context_id
      ;

    resource_type = instance.constructor.shortName;
    context_id = instance.context ? instance.context.id : null;

    passed = passed && Permission.is_allowed(action, resource_type, context_id);
  });

  if (passed)
    return options.fn(options.contexts || this);
  else
    return options.inverse(options.contexts || this);
});

Mustache.registerHelper("is_allowed_to_map", function(source, target, options) {
  //  For creating mappings, we only care if the user can create instances of
  //  the join model.
  //  - `source` must be a model instance
  //  - `target` must be the name of the target model
  //
  //  FIXME: This should actually iterate through all applicable join models
  //    and return success if any one matches.
  var target_type
    , resource_type
    , context_id
    , can_map
    ;

  source = resolve_computed(source);
  target = resolve_computed(target);

  if (target instanceof can.Model)
    target_type = target.constructor.shortName;
  else
    target_type = target;

  //if (!(source instanceof can.Model)) {
  //  //  If `source` is not a model instance, assume they want to link to the
  //  //  page object.
  //  options = target;
  //  target = source;
  //  source = GGRC.page_instance();
  //}

  if (target_type === 'Cacheable') {
    //  FIXME: This will *not* work for customizable roles -- this *only* works
    //    for the limited default roles as of 2013-10-07, and assumes that:
    //    1.  All `Cacheable` mappings (e.g. where you might map multiple types
    //        to a single object) are in the `null` context; and
    //    2.  If a user has permission for creating `Relationship` objects in
    //        the `null` context, they have permission for creating all mapping
    //        objects in `null` context.
    can_map = Permission.is_allowed('create', 'Relationship', null);
  }
  else {
    resource_type = GGRC.JoinDescriptor.join_model_name_for(
      source.constructor.shortName, target_type);

    context_id = source.context ? source.context.id : null;
    if (!(source instanceof CMS.Models.Program)
        && target instanceof CMS.Models.Program)
      context_id = target.context ? target.context.id : null;

    // We should only map objects that have join models
    can_map = (!(options.hash && options.hash.join) || resource_type)
      && Permission.is_allowed('create', resource_type, context_id);
  }
  if (can_map)
    return options.fn(options.contexts || this);
  else
    return options.inverse(options.contexts || this);
});

function resolve_computed(maybe_computed) {
  return (typeof maybe_computed === "function" && maybe_computed.isComputed) ? maybe_computed() : maybe_computed;
}

Mustache.registerHelper("attach_spinner", function(spin_opts, styles) {
  spin_opts = resolve_computed(spin_opts);
  styles = resolve_computed(styles);
  spin_opts = typeof spin_opts === "string" ? JSON.parse(spin_opts) : {};
  styles = typeof styles === "string" ? styles : "";
  return function(el) {
    var spinner = new Spinner(spin_opts).spin();
    $(el).append($(spinner.el).attr("style", $(spinner.el).attr("style") + ";" + styles)).data("spinner", spinner);
  };
});

Mustache.registerHelper("determine_context", function(page_object, target) {
  if (page_object.constructor.shortName == "Program") {
    return page_object.context ? page_object.context.id : null;
  } else if (target.constructor.shortName == "Program") {
    return target.context ? target.context.id : null;
  }
  return page_object.context ? page_object.context.id : null;
});

Mustache.registerHelper("json_escape", function(obj, options) {
  return (""+(resolve_computed(obj) || ""))
    .replace(/"/g, '\\"')
    //  FUNFACT: JSON does not allow wrapping strings with single quotes, and
    //    thus does not allow backslash-escaped single quotes within strings.
    //    E.g., make sure attributes use double quotes, or use character
    //    entities instead -- but these aren't replaced by the JSON parser, so
    //    the output is not identical to input (hence, not using them now.)
    //.replace(/'/g, "\\'")
    //.replace(/"/g, '&#34;').replace(/'/g, "&#39;")
    .replace(/\n/g, "\\n").replace(/\r/g, "\\r");
});

can.each({
  "localize_date" : "MM/DD/YYYY"
  , "localize_datetime" : "MM/DD/YYYY hh:mm:ss A"
}, function(tmpl, fn) {
  Mustache.registerHelper(fn, function(date) {
    date = resolve_computed(date);
    return date ? moment(date).format(tmpl) : "";
  });
});

Mustache.registerHelper("instance_ids", function(list, options) {
  //  `instance_ids` is used only to extract a comma-separated list of
  //  instance `id` values for use by `Export Controls` link in
  //  `assets/mustache/controls/tree_footer.mustache`
  var ids;
  list = resolve_computed(Mustache.resolve(list));
  if (list)
    ids = can.map(list, function(result) { return result.attr("instance.id"); });
  else
    ids = [];
  return ids.join(",");
});

Mustache.registerHelper("local_time_range", function(value, start, end, options) {
  var tokens = [];
  var sod;
  value = resolve_computed(value);
  sod = moment.utc(value).startOf("day");
  start = moment(value || undefined).startOf("day").add(moment(start, "HH:mm").diff(moment("0", "Y")));
  end = moment(value || undefined).startOf("day").add(moment(end, "HH:mm").diff(moment("0", "Y")));

  function selected(time) {
    if(time
      && value
      && time.hours() === value.getHours()
      && time.minutes() === value.getMinutes()
    ) {
      return " selected='true'";
    } else {
      return "";
    }
  }

  while(start.isBefore(end) || start.isSame(end)) {
    tokens.push("<option value='", start.diff(sod), "'", selected(start), ">", start.format("hh:mm A"), "</option>\n");
    start.add(1, "hour");
  }
  return new String(tokens.join(""));
});

Mustache.registerHelper("mapping_count", function(instance) {
  var args = can.makeArray(arguments)
    , mappings = args.slice(1, args.length - 1)
    , options = args[args.length-1]
    , root = options.contexts[0]
    , refresh_queue = new RefreshQueue()
    , mapping
    ;
  instance = resolve_computed(args[0]);

  // Find the most appropriate mapping
  for (var i = 0; i < mappings.length; i++) {
    if (instance.get_binding(mappings[i])) {
      mapping = mappings[i];
      break;
    }
  }

  if (!root[mapping]) {
    root.attr(mapping, new can.Observe.List());
    root.attr(mapping).attr('loading', true);
    refresh_queue.enqueue(instance);
    refresh_queue.trigger()
      .then(function(instances) { return instances[0]; })
      .done(function(full_instance) {
        if (full_instance.get_binding(mapping)) {
          full_instance.get_list_loader(mapping).done(function(list) {
            root.attr(mapping, list);
          })
        }
        else
          root.attr(mapping).attr('loading', false);
      });
  }

  return (root.attr(mapping).attr('loading') ? options.inverse(options.contexts) : options.fn(''+root.attr(mapping).attr('length')));
});

Mustache.registerHelper("visibility_delay", function(delay, options) {
  delay = resolve_computed(delay);

  return function(el) {
    setTimeout(function() {
      if ($(el.parentNode).is(':visible'))
        $(el).append(options.fn(options.contexts));
    }, delay);
    return el;
  };
});

// This retrieves the potential orphan stats for a given instance
// Example: "This may also delete 3 Sections, 2 Controls, and 4 object mappings."
Mustache.registerHelper("delete_counts", function(instance, options) {
  instance = resolve_computed(instance)
  var root = options.contexts[0];

  // Retrieve the orphan stats
  if (!root.attr('orphaned_status')) {
    root.attr('orphaned_status', 'loading');
    instance.constructor.findOne({ id: instance.id }).done(function(full_instance) {
      if (full_instance.get_binding('orphaned_objects')) {
        full_instance.get_list_loader('orphaned_objects').done(function(list) {
          var objects = new can.Observe.List()
            , mappings = new can.Observe.List()
            ;
          can.each(list, function(mapping) {
            var inst;
            if (inst = is_join(mapping))
              mappings.push(inst);
            else
              objects.push(mapping.instance);
          })
          root.attr({
              orphaned_objects: objects
            , orphaned_mappings: mappings
            , orphaned_status: 'loaded'
          });
        })
      }
      else
        root.attr('orphaned_status', 'failed');
    });
  }

  // Return the dynamic result
  var objects = root.attr('orphaned_objects')
    , mappings = root.attr('orphaned_mappings')
    ;
  if (root.attr('orphaned_status') === 'loading') {
    return options.inverse(options.contexts);
  }
  else if (root.attr('orphaned_status') === 'failed' || (!objects.attr('length') && !mappings.attr('length'))) {
    return '';
  }
  else {
    var counts = {}
      , result = []
      , parts = 0
      ;

    // Generate the summary
    result.push('This may also delete');
    if (objects.attr('length')) {
      can.each(objects, function(instance) {
        var title = instance.constructor.title_singular;
        counts[title] = counts[title] || {
            model: instance.constructor
          , count: 0
          };
        counts[title].count++;
      });
      can.each(counts, function(count, i) {
        parts++;
        result.push(count.count + ' ' + (count.count === 1 ? count.model.title_singular : count.model.title_plural) + ',')
      });
    }
    if (mappings.attr('length')) {
      parts++;
      result.push(mappings.attr('length') + ' object mapping' + (mappings.attr('length') !== 1 ? 's' : ''));
    }

    // Clean up commas, add an "and" if appropriate
    parts >= 1 && parts <= 2 && (result[result.length - 1] = result[result.length - 1].replace(',',''));
    parts === 2 && (result[result.length - 2] = result[result.length - 2].replace(',',''));
    parts >= 2 && result.splice(result.length - 1, 0, 'and');

    return options.fn(result.join(' ') + (objects.attr('length') || mappings.attr('length') ? '.' : ''));
  }
});
function is_join(mapping) {
  if (mapping.mappings.length > 0) {
    for (var i = 0, child; child = mapping.mappings[i]; i++) {
      if (child = is_join(child)) {
        return child;
      }
    }
  }
  return mapping.instance && mapping.instance instanceof can.Model.Join && mapping.instance;
}

<<<<<<< HEAD
// Determines and serializes the roles for a user
var program_roles;
Mustache.registerHelper("infer_roles", function(instance, options) {
  instance = resolve_computed(instance);
  var state = get_binding_observe("__infer_roles", options)
    , page_instance = GGRC.page_instance()
    , person = page_instance instanceof CMS.Models.Person ? page_instance : null
    ;

  if (person && !state.attr('status')) {
    state.attr({
        status: 'loading'
      , count: 0
      , roles: new can.Observe.List()
    });

    // Check for owner
    if (instance.owner && instance.owner.id === person.id) {
      state.attr('roles').push('Owner/POC');
    }

    // Check for people
    if (instance.people && ~can.inArray(person.id, $.map(instance.people, function(person) { return person.id; }))) {
      state.attr('roles').push('Mapped');
    }

    // Check for authorizations
    if (instance instanceof CMS.Models.Program && instance.context && instance.context.id) {
      person.get_list_loader("authorizations").done(function(authorizations) {
        authorizations = can.map(authorizations, function(auth) {
          if (auth.instance.context && auth.instance.context.id === instance.context.id) {
            return auth.instance;
          }
        });
        !program_roles && (program_roles = CMS.Models.Role.findAll({ scope: "Private Program" }));
        program_roles.done(function(roles) {
          can.each(authorizations, function(auth) {
            var role = CMS.Models.Role.findInCacheById(auth.role.id);
            role && state.attr('roles').push(role.name);
          });
        });
      });
    }
  }

  // Return the result
  if (!person || state.attr('status') === 'failed') {
    return '';
  }
  else if (state.attr('roles').attr('length') === 0 && state.attr('status') === 'loading') {
    return options.inverse(options.contexts);
  }
  else {
    if (state.attr('roles').attr('length')) {
      var result = [];
      can.each(state.attr('roles'), function(role) {
        result.push(options.fn(role));
      });
      return result.join('');
    }
  }
});

// Uses search to find the counts for a model type
Mustache.registerHelper("global_count", function(model_type, options) {
  model_type = resolve_computed(model_type);
  var state = get_binding_observe("__global_count", options)
    ;

  if (!state.attr('status')) {
    state.attr('status', 'loading');
    GGRC.Models.Search.counts_for_types(null, [model_type]).done(function(result) {
      state.attr({
          status: 'loaded'
        , count: result.counts[model_type]
      });
    })
  }

  // Return the result
  if (state.attr('status') === 'failed') {
    return '';
  }
  else if (state.attr('status') === 'loading') {
    return options.inverse(options.contexts);
  }
  else {
    return options.fn(state.count);
  }
});

Mustache.registerHelper("is_dashboard", function(options) {
  if (/dashboard/.test(window.location))
    return options.fn(options.contexts);
  else
    return options.inverse(options.contexts);
=======
Mustache.registerHelper("default_audit_title", function(program, options) {
  program = resolve_computed(program) || {title : "program"};
  return new Date().getFullYear() + " " + program.title + " Audit";
>>>>>>> 150d1d9b
});

})(this, jQuery, can);<|MERGE_RESOLUTION|>--- conflicted
+++ resolved
@@ -1439,7 +1439,6 @@
   return mapping.instance && mapping.instance instanceof can.Model.Join && mapping.instance;
 }
 
-<<<<<<< HEAD
 // Determines and serializes the roles for a user
 var program_roles;
 Mustache.registerHelper("infer_roles", function(instance, options) {
@@ -1536,11 +1535,11 @@
     return options.fn(options.contexts);
   else
     return options.inverse(options.contexts);
-=======
+});
+
 Mustache.registerHelper("default_audit_title", function(program, options) {
   program = resolve_computed(program) || {title : "program"};
   return new Date().getFullYear() + " " + program.title + " Audit";
->>>>>>> 150d1d9b
 });
 
 })(this, jQuery, can);