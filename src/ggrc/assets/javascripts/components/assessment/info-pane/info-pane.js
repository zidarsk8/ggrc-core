/*!
 Copyright (C) 2017 Google Inc., authors, and contributors
 Licensed under http://www.apache.org/licenses/LICENSE-2.0 <see LICENSE file>
 */

(function (can, GGRC) {
  'use strict';
  var tpl = can.view(GGRC.mustache_path +
    '/components/assessment/info-pane/info-pane.mustache');

  /**
   * Assessment Specific Info Pane View Component
   */
  GGRC.Components('assessmentInfoPane', {
    tag: 'assessment-info-pane',
    template: tpl,
    viewModel: {
      define: {
        isSaving: {
          type: 'boolean',
          value: false
        },
        isLoading: {
          type: 'boolean',
          value: false
        },
        mappedSnapshots: {
          Value: can.List
        },
        controls: {
          get: function () {
            return this.attr('mappedSnapshots')
              .filter(function (item) {
                return item.child_type === 'Control';
              });
          }
        },
        relatedInformation: {
          get: function () {
            return this.attr('mappedSnapshots')
              .filter(function (item) {
                return item.child_type !== 'Control';
              });
          }
        },
        comments: {
          Value: can.List
        },
        urls: {
          Value: can.List
        },
        evidences: {
          Value: can.List
        },
        editMode: {
          type: 'boolean',
          get: function () {
            return this.attr('instance.status') !== 'Completed' &&
              this.attr('instance.status') !== 'Ready for Review' &&
              !this.attr('instance.archived');
          },
          set: function () {
            this.onStateChange({state: 'In Progress', undo: false});
          }
        },
        isEditDenied: {
          get: function () {
            return !Permission
              .is_allowed_for('update', this.attr('instance')) ||
              this.attr('instance.archived');
          }
        },
        instance: {}
      },
      modal: {
        open: false
      },
      onStateChangeDfd: {},
      formState: {},
      noItemsText: '',
      triggerFormSaveCbs: $.Callbacks(),
      setInProgressState: function () {
        this.onStateChange({state: 'In Progress', undo: false});
      },
      getQuery: function (type, sortObj, additionalFilter) {
        var relevantFilters = [{
          type: this.attr('instance.type'),
          id: this.attr('instance.id'),
          operation: 'relevant'
        }];
        return GGRC.Utils.QueryAPI
          .buildParam(type,
            sortObj || {},
            relevantFilters,
            [],
            additionalFilter || []);
      },
      getCommentQuery: function () {
        return this.getQuery('Comment',
          {sortBy: 'created_at', sortDirection: 'desc'});
      },
      getSnapshotQuery: function () {
        return this.getQuery('Snapshot');
      },
      getEvidenceQuery: function () {
        var evidenceType = CMS.Models.Document.EVIDENCE;
        return this.getQuery(
          'Document',
          {sortBy: 'created_at', sortDirection: 'desc'},
          this.getDocumentAdditionFilter(evidenceType));
      },
      getUrlQuery: function () {
        var urlType = CMS.Models.Document.URL;
        return this.getQuery(
          'Document',
          {sortBy: 'created_at', sortDirection: 'desc'},
          this.getDocumentAdditionFilter(urlType));
      },
      requestQuery: function (query, type) {
        var dfd = can.Deferred();
        type = type || '';
        this.attr('isUpdating' + can.capitalize(type), true);
        GGRC.Utils.QueryAPI
          .makeRequest({data: [query]})
          .done(function (response) {
            var type = Object.keys(response[0])[0];
            var values = response[0][type].values;
            dfd.resolve(values);
          })
          .fail(function () {
            dfd.resolve([]);
          })
          .always(function () {
            this.attr('isUpdating' + can.capitalize(type), false);
          }.bind(this));
        return dfd;
      },
      loadSnapshots: function () {
        var query = this.getSnapshotQuery();
        return this.requestQuery(query);
      },
      loadComments: function () {
        var query = this.getCommentQuery();
        return this.requestQuery(query, 'comments');
      },
      loadEvidences: function () {
        var query = this.getEvidenceQuery();
        return this.requestQuery(query, 'evidences');
      },
      loadUrls: function () {
        var query = this.getUrlQuery();
        return this.requestQuery(query, 'urls');
      },
      updateItems: function () {
        can.makeArray(arguments).forEach(function (type) {
          this.attr(type).replace(this['load' + can.capitalize(type)]());
        }.bind(this));
      },
      removeItem: function (event, type) {
        var item = event.item;
        var index = this.attr(type).indexOf(item);
        this.attr('isUpdating' + can.capitalize(type), true);
        return this.attr(type).splice(index, 1);
      },
      addItems: function (event, type) {
        var items = event.items;
        this.attr('isUpdating' + can.capitalize(type), true);
        return this.attr(type).unshift.apply(this.attr(type),
          can.makeArray(items));
      },
      getDocumentAdditionFilter: function (documentType) {
        return documentType ?
          {
            expression: {
              left: 'document_type',
              op: {name: '='},
              right: documentType
            }
          } :
          [];
      },
      updateRelatedItems: function () {
        this.attr('mappedSnapshots')
          .replace(this.loadSnapshots());
        this.attr('comments')
          .replace(this.loadComments());
        this.attr('evidences')
          .replace(this.loadEvidences());
        this.attr('urls')
          .replace(this.loadUrls());
      },
      initializeFormFields: function () {
        this.attr('formFields',
            this.attr('instance.local_attributes')
              .map(GGRC.Utils.CustomAttributes.prepareLocalAttribute)
        );
      },
      initGlobalAttributes: function () {
        return this.attr('globalAttributes',
          this.attr('instance.global_attributes')
            .map(GGRC.Utils.CustomAttributes.prepareGlobalAttribute));
      },
      onFormSave: function () {
        this.attr('triggerFormSaveCbs').fire();
      },
      onStateChange: function (event) {
        var isUndo = event.undo;
        var newStatus = event.state;
        var instance = this.attr('instance');
        var self = this;
        var previousStatus = instance.attr('previousStatus') || 'In Progress';
        this.attr('onStateChangeDfd', can.Deferred());

        if (isUndo) {
          instance.attr('previousStatus', undefined);
        } else {
          instance.attr('previousStatus', instance.attr('status'));
        }
        instance.attr('isPending', true);

        this.attr('formState.formSavedDeferred')
          .then(function () {
            instance.refresh().then(function () {
              instance.attr('status', isUndo ? previousStatus : newStatus);
              return instance.save()
              .then(function () {
                instance.attr('isPending', false);
                self.initializeFormFields();
                self.attr('onStateChangeDfd').resolve();
              });
            });
          });
      },
<<<<<<< HEAD
      updateAttributes: function (attrs, fields) {
        can.Map.keys(fields).forEach(function (fieldId) {
          var caValue =
            attrs.filter(function (item) {
              return item.id === Number(fieldId);
            })[0];
          if (!caValue) {
            console.error('Corrupted Date: ', attrs);
            return;
          }
          if (caValue.attr('values').length) {
            caValue.attr('values')[0].attr('value', fields[fieldId]);
          } else {
            caValue.attr('values').push({value: fields[fieldId]});
          }
        });
      },
      saveGlobalAttributes: function (event) {
        var self = this;
        var globalAttributes = event.globalAttributes;
        return self.attr('instance')
          .refresh()
          .then(function () {
            var caValues = self.attr('instance.global_attributes');
            self.updateAttributes(caValues, globalAttributes);

            return self.attr('instance').save();
          });
      },
      saveFormFields: function (formFields) {
        var self = this;
        return self.attr('instance')
          .refresh()
          .then(function () {
            var caValues = self.attr('instance.local_attributes');
            self.updateAttributes(caValues, formFields);

            return self.attr('instance').save();
          });
=======
      saveFormFields: function (formFields) {
        var caValues = can.makeArray(
          this.attr('instance.custom_attribute_values')
        );
        Object.keys(formFields).forEach(function (fieldId) {
          var caValue =
            caValues
              .find(function (item) {
                return item.def.id === Number(fieldId);
              });
          if (!caValue) {
            console.error('Corrupted Date: ', caValues);
            return;
          }
          caValue.attr('attribute_value',
            GGRC.Utils.CustomAttributes.convertToCaValue(
              caValue.attr('attributeType'),
              formFields[fieldId]
            )
          );
        });

        return this.attr('instance').save();
>>>>>>> 48760803
      },
      showRequiredInfoModal: function (e, field) {
        var scope = field || e.field;
        var errors = scope.attr('errorsMap');
        var errorsList = can.Map.keys(errors)
          .map(function (error) {
            return errors[error] ? error : null;
          })
          .filter(function (errorCode) {
            return !!errorCode;
          });
        var data = {
          options: scope.attr('options'),
          contextScope: scope,
          fields: errorsList,
          value: scope.attr('value'),
          title: scope.attr('title'),
          type: scope.attr('type')
        };
        var title = 'Required ' +
          data.fields.map(function (field) {
            return can.capitalize(field);
          }).join(' and ');

        can.batch.start();
        this.attr('modal', {
          content: data,
          modalTitle: title,
          state: {}
        });
        can.batch.stop();
        this.attr('modal.state.open', true);
      }
    },
    init: function () {
      this.viewModel.initializeFormFields();
      this.viewModel.initGlobalAttributes();
      this.viewModel.updateRelatedItems();
    },
    events: {
      '{viewModel.instance} refreshInstance': function () {
        this.viewModel.attr('mappedSnapshots')
          .replace(this.viewModel.loadSnapshots());
      }
    }
  });
})(window.can, window.GGRC);<|MERGE_RESOLUTION|>--- conflicted
+++ resolved
@@ -231,7 +231,6 @@
             });
           });
       },
-<<<<<<< HEAD
       updateAttributes: function (attrs, fields) {
         can.Map.keys(fields).forEach(function (fieldId) {
           var caValue =
@@ -250,52 +249,16 @@
         });
       },
       saveGlobalAttributes: function (event) {
-        var self = this;
         var globalAttributes = event.globalAttributes;
-        return self.attr('instance')
-          .refresh()
-          .then(function () {
-            var caValues = self.attr('instance.global_attributes');
-            self.updateAttributes(caValues, globalAttributes);
-
-            return self.attr('instance').save();
-          });
+        var caValues = this.attr('instance.global_attributes');
+        this.updateAttributes(caValues, globalAttributes);
+
+        return this.attr('instance').save();
       },
       saveFormFields: function (formFields) {
-        var self = this;
-        return self.attr('instance')
-          .refresh()
-          .then(function () {
-            var caValues = self.attr('instance.local_attributes');
-            self.updateAttributes(caValues, formFields);
-
-            return self.attr('instance').save();
-          });
-=======
-      saveFormFields: function (formFields) {
-        var caValues = can.makeArray(
-          this.attr('instance.custom_attribute_values')
-        );
-        Object.keys(formFields).forEach(function (fieldId) {
-          var caValue =
-            caValues
-              .find(function (item) {
-                return item.def.id === Number(fieldId);
-              });
-          if (!caValue) {
-            console.error('Corrupted Date: ', caValues);
-            return;
-          }
-          caValue.attr('attribute_value',
-            GGRC.Utils.CustomAttributes.convertToCaValue(
-              caValue.attr('attributeType'),
-              formFields[fieldId]
-            )
-          );
-        });
-
+        var caValues = this.attr('instance.local_attributes');
+        this.updateAttributes(caValues, formFields);
         return this.attr('instance').save();
->>>>>>> 48760803
       },
       showRequiredInfoModal: function (e, field) {
         var scope = field || e.field;
