/*!
    Copyright (C) 2013 Google Inc., authors, and contributors <see AUTHORS file>
    Licensed under http://www.apache.org/licenses/LICENSE-2.0 <see LICENSE file>
    Created By: brad@reciprocitylabs.com
    Maintained By: brad@reciprocitylabs.com
*/

//= require can.jquery-all

(function(can) {

var makeFindRelated = function(thistype, othertype) {
  return function(params) {
    if(!params[thistype + "_type"]) {
      params[thistype + "_type"] = this.shortName;
    }
    return CMS.Models.Relationship.findAll(params).then(function(relationships) {
      var dfds = [], things = new can.Model.List();
      can.each(relationships, function(rel,idx) {
        var dfd;
        if(rel[othertype].selfLink) {
          things.push(rel[othertype]);
        } else {
          dfd = rel[othertype].refresh().then(function(dest) {
            things.splice(idx, 1, dest);
          });
          dfds.push(dfd);
          things.push(dfd);
        }
      });
      return $.when.apply($, dfds).then(function(){ return things; });
    });
  };
};

function dateConverter(d) {
  var conversion = "YYYY-MM-DD\\THH:mm:ss\\Z";
  var ret;
  if(typeof d === "object") {
    d = d.getTime();
  }
  if(typeof d === "number") {
    d /= 1000;
    conversion = "X";
  }
  if(typeof d === "string" && ~d.indexOf("/")) {
    conversion = "MM/DD/YYYY";
  }
  ret = moment(d.toString(), conversion);
  if(typeof d === "string" && ret) {
    ret.subtract(new Date().getTimezoneOffset(), "minute");
  }
  return ret ? ret.toDate() : undefined;
}

function makeDateUnpacker(key) {
  return function(d) {
    return dateConverter(d[key] ? d[key] : d);
  };
}

function makeDateSerializer(type, key) {
  var conversion = type === "date" ? "YYYY-MM-DD" : "YYYY-MM-DD\\Thh:mm:ss\\Z";
  return function(d) {
    if(d == null) {
      return "";
    }
    if(typeof d !== "number") {
      d = d.getTime();
    }
    var retstr = moment((d / 1000).toString(), "X").utc().format(conversion);
    var retval;
    if(key) {
      retval = {};
      retval[key] = retstr;
    } else {
      retval = retstr;
    }
    return retval;
  };
}


can.Model("can.Model.Cacheable", {

  root_object : ""
  , root_collection : ""
  , model_singular : ""
  , model_plural : ""
  , table_singular : ""
  , table_plural : ""
  , title_singular : ""
  , title_plural : ""
  , findOne : "GET {href}"
  , makeFindAll: function(finder) {
      return function(params, success, error) {
        var deferred = $.Deferred()
          , sourceDeferred = finder(params)
          , self = this
          ;

        deferred.then(success, error);
        sourceDeferred.then(function(sourceData) {
          var obsList = new self.List([])
            , sourceList = sourceData[self.root_collection + "_collection"][self.root_collection]
            ;
          setTimeout(function(){
            var piece = sourceList.splice(0,Math.min(sourceList.length, 5))
            obsList.push.apply(obsList, self.models(piece))

            if(sourceList.length){
              setTimeout(arguments.callee, 10)
            } else {
              deferred.resolve(obsList)
            }
          }, 10);
        });

        return deferred;
      };
    }

  , setup : function(construct, name, statics, prototypes) {
    var overrideFindAll = false;
    if(this.fullName === "can.Model.Cacheable") {
      this.findAll = function() {
        throw "No default findAll() exists for subclasses of Cacheable";
      };
      this.findPage = function() {
        throw "No default findPage() exists for subclasses of Cacheable";
      }
    }
    else if((!statics || !statics.findAll) && this.findAll === can.Model.Cacheable.findAll) { 
      if(this.root_collection) {
        this.findAll = "GET /api/" + this.root_collection;
      } else {
        overrideFindAll = true;
      }
    }
    if(this.root_collection) {
      this.model_plural = statics.model_plural || this.root_collection.replace(/(?:^|_)([a-z])/g, function(s, l) { return l.toUpperCase(); } );
      this.title_plural = statics.title_plural || this.root_collection.replace(/(^|_)([a-z])/g, function(s, u, l) { return (u ? " " : "") + l.toUpperCase(); } );
      this.table_plural = statics.table_plural || this.root_collection;
    }
    if(this.root_object) {
      this.model_singular = statics.model_singular || this.root_object.replace(/(?:^|_)([a-z])/g, function(s, l) { return l.toUpperCase(); } );
      this.title_singular = statics.title_singular || this.root_object.replace(/(^|_)([a-z])/g, function(s, u, l) { return (u ? " " : "") + l.toUpperCase(); } );
      this.table_singular = statics.table_singular || this.root_object;
    }

    if (!can.isFunction(this.findAll)) {
      this.findPage = this.makeFindPage(this.findAll);
    }

    var ret = this._super.apply(this, arguments);
    if(overrideFindAll)
      this.findAll = can.Model.Cacheable.findAll;

    //set up default attribute converters/serializers for all classes
    can.extend(this.attributes, {
      created_at : "datetime"
      , updated_at : "datetime"
    });

    return ret;
  }
  , init : function() {
    var id_key = this.id;
    this.bind("created", function(ev, new_obj) {
      var cache = can.getObject("cache", new_obj.constructor, true);
      if(new_obj[id_key]) {
        cache[new_obj[id_key]] = new_obj;
        if(cache[undefined] === new_obj)
          delete cache[undefined];
      }
    });
    this.bind("destroyed", function(ev, old_obj) {
      delete can.getObject("cache", old_obj.constructor, true)[old_obj[id_key]];
    });
    //can.getObject("cache", this, true);

    var _update = this.update;
    this.update = function(id, params) {
      var ret = _update
        .call(this, id, this.process_args(params))
        .then(
          can.proxy(this, "resolve_deferred_bindings")
          , function(status) {
            if(status === 409) {
              //handle conflict.
          }
        });
      delete ret.hasFailCallback;
      return ret;
    };

    var _create = this.create;
    this.create = function(params) {
      var ret = _create
        .call(this, this.process_args(params))
        .then(can.proxy(this, "resolve_deferred_bindings"));
      delete ret.hasFailCallback;
      return ret;
    };


    var _refresh = this.makeFindOne({ type : "get", url : "{href}" });
    this.refresh = function(params) {
      var href = params.selfLink || params.href;

      if (href)
        return _refresh.call(this, {href : params.selfLink || params.href});
      else
        return (new can.Deferred()).reject();
    };

    var that = this;
    this.risk_tree_options = can.extend(true, {}, this.risk_tree_options); //for subclasses
    var risk_child_options = that.risk_tree_options.child_options[0];
    this.risk_tree_options.show_view = GGRC.mustache_path + "/base_objects/tree.mustache";
    if(risk_child_options) {
      risk_child_options.find_params.destination_type = that.shortName;
      risk_child_options.find_params.relationship_type_id = "risk_is_a_threat_to_" + this.root_object;
    }
    $(function() {
      if(risk_child_options)
        risk_child_options.model = CMS.Models.Risk;
      if(that.risk_tree_options.child_options && that.risk_tree_options.child_options.length > 1)
        that.risk_tree_options.child_options[1].model = that;
    });
  }

  , resolve_deferred_bindings : function(obj) {
    var dfds = [];
    if(obj._pending_joins) {
      can.each(obj._pending_joins, function(pj) {
        var inst
        , binding = obj.get_binding(pj.through)
        , model = CMS.Models[binding.loader.model_name] || GGRC.Models[binding.loader.model_name];
        if(pj.how === "add") {
          //Don't re-add -- if the object is already mapped (could be direct or through a proxy)
          // move on to the next one
          if(~can.inArray(pj.what, binding.list)
             || (binding.loader.option_attr
                && ~can.inArray(
                  pj.what
                  , can.map(
                    binding.list
                    , function(join_obj) { return join_obj[binding.loader.option_attr]; }
                  )
                )
          )) {
            return;
          }
          inst = pj.what instanceof model
            ? pj.what
            : new model({
                context : obj.context
              });
          if(binding.loader.object_attr) {
            inst.attr(binding.loader.object_attr, obj.stub());
          }
          if(binding.loader.option_attr) {
            inst.attr(binding.loader.option_attr, pj.what.stub());
          }
          dfds.push(inst.save());
        } else if(pj.how === "remove") {
          can.map(binding.list, function(bound_obj) {
            if(bound_obj === pj.what || bound_obj[binding.loader.option_attr] === pj.what) {
              dfds.push(bound_obj.destroy());
            }
          });
        }
      });
      delete obj._pending_joins;
      return $.when.apply($, dfds).then(function() {
        return obj;
      });
    } else {
      return obj;
    }
  }

  , findInCacheById : function(id) {
    return can.getObject("cache", this, true)[id];
  }

  , newInstance : function(args) {
    var cache = can.getObject("cache", this, true);
    if(args && args[this.id] && cache[args[this.id]]) {
      //cache[args.id].attr(args, false); //CanJS has bugs in recursive merging 
                                          // (merging -- adding properties from an object without removing existing ones 
                                          //  -- doesn't work in nested objects).  So we're just going to not merge properties.
      return cache[args[this.id]];
    } else {
      return this._super.apply(this, arguments);
    }
  }
  , process_args : function(args, names) {
    var pargs = {};
    var obj = pargs;
    // NB possible improvement for the next line:
    //if(this.root_object && (!(this.root_object in args) || typeof args[this.root_object] !== "object")) {
    if(this.root_object && !(this.root_object in args)) {
      obj = pargs[this.root_object] = {};
    }
    var src = args.serialize ? args.serialize() : args;
    var go_names = (!names || names.not) ? Object.keys(src) : names;
    for(var i = 0 ; i < (go_names.length || 0) ; i++) {
      obj[go_names[i]] = src[go_names[i]];
    }
    if(names && names.not) {
      var not_names = names.not;
      for(i = 0 ; i < (not_names.length || 0) ; i++) {
        delete obj[not_names[i]];
      }
    }
    return pargs;
  }
  , findRelated : makeFindRelated("source", "destination")
  , findRelatedSource : makeFindRelated("destination", "source")
  , models : function(params) {
    if(params[this.root_collection + "_collection"]) {
      params = params[this.root_collection + "_collection"];
    }
    if(params[this.root_collection]) {
      params = params[this.root_collection];
    }
    if (!params || params.length == 0)
      return new this.List();
    var ms = this._super(params);
    if(params instanceof can.Observe) {
      params.replace(ms);
      return params;
    } else {
      return ms;
    }
  }
  , object_from_resource : function(params) {
      var obj_name = this.root_object;
      if(!params) {
        return params;
      }
      if(typeof obj_name !== "undefined" && params[obj_name]) {
          for(var i in params[obj_name]) {
            if(params[obj_name].hasOwnProperty(i)) {
              params.attr
              ? params.attr(i, params[obj_name][i])
              : (params[i] = params[obj_name][i]);
            }
          }
          if(params.removeAttr) {
            params.removeAttr(obj_name);
          } else {
            delete params[obj_name];
          }
      }
      return params;
    }

  , stubs : function(params) {
      return can.map(this.models(params), function(instance) {
        return instance.stub();
      });
    }

  , stub : function(params) {
      return this.model(params).stub();
    }

  , model : function(params) {
    var m, that = this;
    params = this.object_from_resource(params);
    if (!params)
      return params;
    var fn = (typeof params.each === "function") ? can.proxy(params.each,"call") : can.each;
    m = this.findInCacheById(params[this.id])
        || (params.provisional_id && can.getObject("provisional_cache", can.Model.Cacheable, true)[params.provisional_id]);
    if(m) {
      if(m.provisional_id) {
        delete can.Model.Cacheable.provisional_cache[m.provisional_id];
        m.removeAttr("provisional_id");
      }

      if (m === params) {
        //return m;
      } else if (!params.selfLink) {
        //return m;
      } else {
      if (!m.selfLink) {
        //we are fleshing out a stub, which is much like creating an object new.
        //But we don't want to trigger every change event on the new object's props.
        m._init = 1;
        // Stub attributes should be removed to not conflict with real model
        // attributes; however, this should be well-tested first
        //m.removeAttr('type');
        //m.removeAttr('href');
      }
      fn(params, function(val, key) {
        if (key === 'context' && val == null && m[key] && m[key].id == null)
          return;
        val = that.get_attr(key, val);
        if (val == null)
          m.removeAttr(key)
        else
          m.attr(key, val);// && val.serialize ? val.serialize() : val);
      });
      delete m._init;
      }
    } else {
      fn(params, function(val, key) {
        val = that.get_attr(key, val);
        if (val == null) {
          if (params.removeAttr)
            params.removeAttr(key);
          else
            delete params[key];
        } else {
          if (params.attr) {
            params.attr(key, val);
          } else {
            params[key] = val;
          }
        }
      });
      m = this._super(params);
    }
    return m;
  }

  , get_attr: function(key, val) {
      // Special case to avoid constant replacement of `null` contexts
      var i = 0, j = 0, k, changed = false;
      converter = this.constructor.attributes && this.constructor.attributes[name];
      if (converter) {
        function_name = converter.substr(fun_name.lastIndexOf(".") + 1);
        converted_value = can.getObject(converter)(val);
        if (function_name === "stub"
            || function_name == "models"
            || function_name == "get_instances") {
          return can.map(converted_value, function(item) {
            return item.stub();
          });
        } else if (function_name === "stub"
                   || function_name == "model"
                   || function_name == "get_instance") {
          return converted_value.stub();
        } else {
          return converted_value;
        }
      } else {
        return val;
      }
    }
  , convert : {
    "date" : dateConverter
    , "datetime" : dateConverter
    , "packaged_datetime" : makeDateUnpacker("dateTime")
  }
  , serialize : {
    "datetime" : makeDateSerializer("datetime")
    , "date" : makeDateSerializer("date")
    , "packaged_datetime" : makeDateSerializer("datetime", "dateTime")
  }
  , tree_view_options : {}
  , list_view_options : {}
  , risk_tree_options : {
    single_object : true
    , child_options : [{
      model : null
      , show_view : GGRC.mustache_path + "/risks/tree.mustache"
      , draw_children : false
      , find_params : {
        source_type : "Risk"
      }
      , find_function : "findRelatedSource"
      , create_link : true
      , related_side : "destination"
      , parent_find_param : "destination_id"
    }, {
      model : null
      , start_expanded : false
      , draw_children : true
    }]
  }
  , getRootModelName: function() {
    return this.root_model || this.shortName;
  }

  , makeFindPage: function(findAllSpec) {
      /* Create a findPage function that will return a paging object that will
       * provide access to the model items provided in a single page as well
       * as paging capability to retrieve the named pages provided in the
       * resposne.
       *
       * findPage returns an object with two properties:
       * {this.options.model.root_collection}_collection and paging. The models
       * property will be an array of all model instances in the page retrieved
       * for the collection. The paging property will be an object that can be
       * used to retrieve other named pages from the collection.  The names of
       * pages include first, prev, next, last. Named page properties will
       * either be functions or the null value in the case where there is no
       * link available in the collection under that name.  Paging functions
       * have the same type of return value as the findPage function.
       *
       * This method assumes that findAllSpec is a string like
       * "GET /api/programs". If this assumption is invalid, this function
       * WILL NOT work correctly.
       */
      var parts, method, collection_url;
      if(typeof findAllSpec === "string") {
        parts = findAllSpec.split(" ");
        method = parts.length == 2 ? parts[0] : "GET";
        collection_url = parts.length == 2 ? parts[1] : parts[0];
      } else if(typeof findAllSpec === "object") {
        method = findAllSpec.type || "GET";
        collection_url = findAllSpec.url;
      } else {
        return; // TODO make a pager if findAllSpec is a function.
      }
      var base_params = {
        type: method
        , dataType: "json"
      };

      var findPageFunc = function(url, data){
        return can.ajax(can.extend({
          url: url
          , data: data
        }, base_params)).then(function(response_data) {
            var collection = response_data[that.root_collection+"_collection"];
            var ret  = {
              paging: make_paginator(collection.paging)
            };
            ret[that.root_collection+"_collection"] = that.models(collection[that.root_collection]);
            return ret;
          });
      };

      var that = this;
      var make_paginator = function(paging) {
        var get_page = function(page_name) {
          if (paging[page_name]) {
            return function() { return findPageFunc(paging[page_name]); };
          } else {
            return null;
          }
        };

        return {
            count: paging.count
          , total: paging.total
          , first: get_page("first")
          , prev: get_page("prev")
          , next: get_page("next")
          , last: get_page("last")
          , has_next: function() { return this.next != null; }
          , has_prev: function() { return this.prev != null; }
        };
      };

      return function(params) {
        params = params || {};
        if (!params.__page) {
          params.__page = 1;
        }
        if (!params.__page_size) {
          params.__page_size = 100;
        }
        return findPageFunc(collection_url, params);
      };
    }
}, {
  init : function() {
    var cache = can.getObject("cache", this.constructor, true)
    , id_key = this.constructor.id;
    if (this[id_key])
      cache[this[id_key]] = this;
  }
  , computed_errors : function() {
      var that = this
        , compute = can.compute(function() { return that.errors(); });
      return compute;
    }

  , get_list_loader: function(name) {
      var binding = this.get_binding(name);
      return binding.refresh_list();
    }

  , get_mapping: function(name) {
      var binding = this.get_binding(name);
      binding.refresh_list();
      return binding.list;
    }

  , _get_binding_attr: function(mapper) {
      if (typeof(mapper) === "string")
        return "_" + mapper + "_binding";
    }

  , get_binding: function(mapper) {
      var mappings
        , mapping
        , binding
        , binding_attr = this._get_binding_attr(mapper)
        ;

      if (binding_attr) {
        binding = this[binding_attr];
      }

      if (!binding) {
        if (typeof(mapper) === "string") {
          // Lookup and attach named mapper
          mappings = GGRC.Mappings[this.constructor.shortName];
          mapping = mappings && mappings[mapper];
          if (!mapping)
            console.debug("No such mapper:  " + this.constructor.shortName + "." + mapper);
          else
            binding = mapping.attach(this);
        } else if (mapper instanceof GGRC.ListLoaders.BaseListLoader) {
          // Loader directly provided, so just attach
          binding = mapper.attach(this);
        } else {
          console.debug("Invalid mapper specified:", mapper);
        }
        if (binding && binding_attr) {
          this[binding_attr] = binding;
          binding.name = this.constructor.shortName + "." + mapper;
        }
      }
      return binding;
    }

  , addElementToChildList : function(attrName, new_element) {
    this[attrName].push(new_element);
    this._triggerChange(attrName, "set", this[attrName], this[attrName].slice(0, this[attrName].length - 1));
  }
  , removeElementFromChildList : function(attrName, old_element, all_instances) {
    for(var i = this[attrName].length - 1 ; i >= 0; i--) {
      if(this[attrName][i]===old_element) {
        this[attrName].splice(i, 1);
        if(!all_instances) break;
      }
    }
    this._triggerChange(attrName, "set", this[attrName], this[attrName].slice(0, this[attrName].length - 1));
  }
  , refresh : function(params) {
    var href = this.selfLink || this.href
    , that = this;

    if (!href)
      return (new can.Deferred()).reject();

<<<<<<< HEAD
    if(this._pending_refresh) {
      return this._pending_refresh;
    }
    return (this._pending_refresh = $.ajax({
      url : href
      , params : params
      , type : "get"
      , dataType : "json"
    })
    .then(can.proxy(this.constructor, "model"))
    .done(function(d) {
      delete d._pending_refresh;
      d.updated();
      //  Trigger complete refresh of object -- slow, but fixes live-binding
      //  redraws in some cases
      can.trigger(d, "change", "*");
    }));
=======
    if(!this._pending_refresh) {
      this._pending_refresh = {
        dfd : new $.Deferred()
        , fn : $.debounce(1000, function() {
          var dfd = that._pending_refresh.dfd;
          delete that._pending_refresh;
          $.ajax({
            url : href
            , params : params
            , type : "get"
            , dataType : "json"
          })
          .then(can.proxy(that.constructor, "model"))
          .done(function(d) {
            d.updated();
            //  Trigger complete refresh of object -- slow, but fixes live-binding
            //  redraws in some cases
            can.trigger(d, "change", "*");
            dfd.resolve(d);
          })
          .fail(function() {
            dfd.reject.apply(dfd, arguments);
          });
        })
      };
    }
    
    this._pending_refresh.fn();
    return this._pending_refresh.dfd;
>>>>>>> cf961a08
  }
  , attr : function() {
    if(arguments.length < 1) {
      return this.serialize();  // Short-circuit CanJS's "attr"-based serialization which leads to infinite recursion
    } else if(arguments[0] instanceof can.Observe) {
      if(arguments[0] === this)
        return this;
      else
        return this._super(arguments[0].serialize());
    } else {
      return this._super.apply(this, arguments);
    }
  }
  , serialize : function() {
    var that = this, serial = {};
    if(arguments.length) {
      return this._super.apply(this, arguments);
    }
    this.each(function(val, name) {
      var fun_name;
      if(that.constructor.attributes && that.constructor.attributes[name]) {
        fun_name = that.constructor.attributes[name];
        fun_name = fun_name.substr(fun_name.lastIndexOf(".") + 1);
        if (fun_name === "stubs" || fun_name === "get_stubs"
            ||fun_name === "models" || fun_name === "get_instances") {
          serial[name] = val.stubs().serialize();
        } else if (fun_name === "stub" || fun_name === "get_stub"
                   || fun_name === "model" || fun_name === "get_instance") {
          serial[name] = (val ? val.stub().serialize() : null);
        } else {
          serial[name] = that._super(name);
        }
      } else if(val && typeof val.save === "function") {
        serial[name] = val.stub().serialize();
      } else if(typeof val === "object" && val != null && val.length != null) {
        serial[name] = can.map(val, function(v) {
          return (v && typeof v.save === "function") ? v.stub().serialize() : (v.serialize ? v.serialize() : v);
        });
      } else if(typeof val !== 'function') {
        serial[name] = that[name] && that[name].serialize ? that[name].serialize() : that._super(name);
      }
    });
    return serial;
  }
  , display_name : function() {
    return this.title || this.name;
  }
  , autocomplete_label : function() {
    return this.title;
  }
  /**
   Set up a deferred join object deletion when this object is updated.
  */
  , mark_for_deletion : function(join_attr, obj) {
    obj = obj.reify ? obj.reify() : obj;
    if(!this._pending_joins) {
      this._pending_joins = [];
    }
    for(var i = this._pending_joins.length; i--;) {
      if(this._pending_joins[i].what === obj) {
        this._pending_joins.splice(i, 1);
      }
    }
    this._pending_joins.push({how : "remove", what : obj, through : join_attr });
  }
  /**
   Set up a deferred join object creation when this object is updated.
  */
  , mark_for_addition : function(join_attr, obj) {
    obj = obj.reify ? obj.reify() : obj;
    if(!this._pending_joins) {
      this._pending_joins = [];
    }
    for(var i = this._pending_joins.length; i--;) {
      if(this._pending_joins[i].what === obj) {
        this._pending_joins.splice(i, 1);
      }
    }
    this._pending_joins.push({how : "add", what : obj, through : join_attr });
  }
  , save : function() {
    if(this.isNew()) {
      this.attr("provisional_id", "provisional_" + Math.floor(Math.random() * 10000000));
      can.getObject("provisional_cache", can.Model.Cacheable, true)[this.provisional_id] = this;
    }
    return this._super.apply(this, arguments);
  }
});

_old_attr = can.Observe.prototype.attr;
can.Observe.prototype.attr = function(key, val) {
  if(key instanceof can.Observe) {
    if(arguments[0] === this)
      return this;
    else
      return _old_attr.apply(this, [key.serialize()]);
  } else {
    return _old_attr.apply(this, arguments);
  }
}
can.Observe.prototype.stub = function() {
  var type;

  if (this.constructor.shortName)
    type = this.constructor.shortName;
  else
    type = this.type;

  if (!this.id)
    return null;

  var obj = {
    id : this.id,
    href : this.selfLink || this.href,
    type : type
  };
  if(this.constructor.id && this.constructor.id !== "id") {
    obj[this.constructor.id] = this[this.constructor.id];
  }

  return new can.Observe(obj);
};

can.Observe.List.prototype.stubs = function() {
  return new can.Observe.List(can.map(this, function(obj) {
    return obj.stub();
  }));
}

can.Observe.prototype.reify = function() {
  var type = this.constructor.shortName || this.type;
  var model;
  if (this.selfLink) {
    return this;
  } else if (model = (CMS.Models[type] || GGRC.Models[type])) {
    if (model.cache
        && model.cache[this[model.id]]) {
        //&& CMS.Models[this.type].cache[this.id].selfLink) {
      return model.cache[this[model.id]];
    } else {
      return null;
    }
  } else {
    console.debug("`reify()` called on non-stub, non-instance object", this);
  }
};

can.Observe.List.prototype.reify = function() {
  return new can.Observe.List(can.map(this, function(obj) {
    return obj.reify();
  }));
}

})(window.can);<|MERGE_RESOLUTION|>--- conflicted
+++ resolved
@@ -652,26 +652,6 @@
 
     if (!href)
       return (new can.Deferred()).reject();
-
-<<<<<<< HEAD
-    if(this._pending_refresh) {
-      return this._pending_refresh;
-    }
-    return (this._pending_refresh = $.ajax({
-      url : href
-      , params : params
-      , type : "get"
-      , dataType : "json"
-    })
-    .then(can.proxy(this.constructor, "model"))
-    .done(function(d) {
-      delete d._pending_refresh;
-      d.updated();
-      //  Trigger complete refresh of object -- slow, but fixes live-binding
-      //  redraws in some cases
-      can.trigger(d, "change", "*");
-    }));
-=======
     if(!this._pending_refresh) {
       this._pending_refresh = {
         dfd : new $.Deferred()
@@ -698,10 +678,8 @@
         })
       };
     }
-    
     this._pending_refresh.fn();
     return this._pending_refresh.dfd;
->>>>>>> cf961a08
   }
   , attr : function() {
     if(arguments.length < 1) {
