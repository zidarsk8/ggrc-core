--- conflicted
+++ resolved
@@ -290,11 +290,6 @@
     }
   });
 
-<<<<<<< HEAD
-  /**
-   * @Deprecated
-   */
-=======
   can.Model.Mixin('requestorable', {
     before_create: function () {
       if (!this.requestor) {
@@ -316,7 +311,6 @@
     }
   });
 
->>>>>>> 3bb257b9
   can.Model.Cacheable('CMS.Models.Request', {
     root_object: 'request',
     root_collection: 'requests',
