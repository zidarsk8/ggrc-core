--- conflicted
+++ resolved
@@ -290,33 +290,9 @@
     }
   });
 
-<<<<<<< HEAD
-=======
-  can.Model.Mixin('requestorable', {
-    before_create: function () {
-      if (!this.requestor) {
-        this.attr('requestor', {
-          id: GGRC.current_user.id,
-          type: 'Person'
-        });
-      }
-    },
-    form_preload: function (new_object_form) {
-      if (new_object_form) {
-        if (!this.requestor) {
-          this.attr('requestor', {
-            id: GGRC.current_user.id,
-            type: 'Person'
-          });
-        }
-      }
-    }
-  });
-
   /**
    * @Deprecated
    */
->>>>>>> 97fae917
   can.Model.Cacheable('CMS.Models.Request', {
     root_object: 'request',
     root_collection: 'requests',
