/*
 * Copyright (C) 2013 Google Inc., authors, and contributors <see AUTHORS file>
 * Licensed under http://www.apache.org/licenses/LICENSE-2.0 <see LICENSE file>
 * Created By:
 * Maintained By:
 */

//= require can.jquery-all
//= require models/cacheable
(function(namespace, $){
can.Model.Cacheable("CMS.Models.Control", {
  // static properties
    root_object : "control"
  , root_collection : "controls"
  , category : "governance"
  , create : "POST /api/controls"
  , update : "PUT /api/controls/{id}"
  , destroy : "DELETE /api/controls/{id}"
  , attributes : {
      owner : "CMS.Models.Person.model"
    , modified_by : "CMS.Models.Person.model"
    , object_people : "CMS.Models.ObjectPerson.models"
    , people : "CMS.Models.Person.models"
    , object_documents : "CMS.Models.ObjectDocument.models"
    , documents : "CMS.Models.Document.models"
    , categories : "CMS.Models.Category.models"
    , assertions : "CMS.Models.Category.models"
    , control_controls : "CMS.Models.ControlControl.models"
    , implemented_controls : "CMS.Models.Control.models"
    , implementing_control_controls : "CMS.Models.ControlControl.models"
    , implementing_controls : "CMS.Models.Control.models"
    , objective_controls : "CMS.Models.ObjectiveControl.models"
    , objectives : "CMS.Models.Objective.models"
    , directive : "CMS.Models.Directive.model"
    , control_sections : "CMS.Models.ControlSection.models"
    , sections : "CMS.Models.Section.models"
    , program_controls : "CMS.Models.ProgramControl.models"
    , programs : "CMS.Models.Program.models"
    , system_controls : "CMS.Models.SystemControl.models"
    , systems : "CMS.Models.System.models"
    , control_risks : "CMS.Models.ControlRisk.models"
    , risks : "CMS.Models.Risk.models"
    , object_controls : "CMS.Models.ObjectControl.models"
    , type : "CMS.Models.Option.model"
    , kind : "CMS.Models.Option.model"
    , means : "CMS.Models.Option.model"
    , verify_frequency : "CMS.Models.Option.model"
  }
  , links_to : {
    "Section" : "ControlSection"
    , "Regulation" : "DirectiveControl"
    , "Policy" : "DirectiveControl"
    , "Contract" : "DirectiveControl"
    , "Risk" : {}
    , "Program" : "ProgramControl"
  }

  , defaults : {
      "selected" : false
    , "title" : ""
    , "slug" : ""
    , "description" : ""
    , "url" : ""
  }

  , tree_view_options : {
      show_view : GGRC.mustache_path + "/controls/tree.mustache"
    , footer_view : GGRC.mustache_path + "/controls/tree_footer.mustache"
    , draw_children : true
    , child_options : [{
    /*    model : "Section"
<<<<<<< HEAD
      , mapping : "sections"
      , list_view : "/static/mustache/sections/tree.mustache"
    }, {*/
        model : "Person"
      , mapping : "people"
      , list_view : "/static/mustache/people/tree.mustache"
      , draw_children : false
    }, {
        model : "Document"
      , mapping : "documents"
      , list_view : "/static/mustache/documents/tree.mustache"
      , draw_children : false
    }, {
        model : "Objective"
      , mapping : "objectives"
      , list_view : "/static/mustache/objectives/tree.mustache"
=======
      , property : "section_mappings"
      , show_view : "/static/mustache/sections/tree.mustache"
    }, {*/
        model : "Person"
      , property : "people_mappings"
      , show_view : "/static/mustache/people/tree.mustache"
      , draw_children : false
    }, {
        model : "Document"
      , property : "document_mappings"
      , show_view : "/static/mustache/documents/tree.mustache"
      , draw_children : false
    }, {
        model : "Objective"
      , property : "objective_mappings"
      , show_view : "/static/mustache/objectives/tree.mustache"
>>>>>>> a45ec1a5
      , draw_children : false
    }, {
        model : "Program"
      , mapping : "programs"
      , list_view : "/static/mustache/base_objects/tree.mustache"
      , draw_children : false
    }, {
        model : can.Model.Cacheable
<<<<<<< HEAD
      , mapping : "related_objects"
      , list_view : GGRC.mustache_path + "/base_objects/tree.mustache"
=======
      , property : "business_object_mappings"
      , show_view : GGRC.mustache_path + "/base_objects/tree.mustache"
>>>>>>> a45ec1a5
      , title_plural : "Business Objects"
      , draw_children : false
    }]
  }

  , init : function() {
    this.validatePresenceOf("title");
    this._super.apply(this, arguments);
  }
}
, {
  init : function() {
    var that = this;
    this._super.apply(this, arguments);

    this.bind("change", function(ev, attr, how, newVal, oldVal) {
      // Emit the "orphaned" event when the directive attribute is removed
      if (attr === "directive" && how === "remove" && oldVal && newVal === undefined) {
        // It is necessary to temporarily add the attribute back for orphaned
        // processing to work properly.
        that.directive = oldVal;
        can.trigger(that.constructor, 'orphaned', that);
        delete that.directive;
      }
    });
  }

  , bind_section : function(section) {
    var that = this;
    this.bind("change.section" + section.id, function(ev, attr, how, newVal, oldVal) {
      if(attr !== 'implementing_controls')
        return;

      var oldValIds = can.map(can.makeArray(oldVal), function(val) { return val.id; });

      if(how === "add" || (how === "set" && newVal.length > oldVal.length)) {
        can.each(newVal, function(el) {
          if($.inArray(el.id, oldValIds) < 0) {
            section.addElementToChildList("linked_controls", CMS.Models.Control.findInCacheById(el.id));
          }
        });
      } else {
        var lcs = section.linked_controls.slice(0);
        can.each(oldVal, function(el) {
          if($.inArray(el, newVal) < 0) {
            lcs.splice($.inArray(el, lcs), 1);
          }
        });
        section.attr(
          "linked_controls"
          , lcs
        );
      }
    });
  }
  , unbind_section : function(section) {
    this.unbind("change.section" + section.id);
  }
});

// This creates a subclass of the Control model
CMS.Models.Control("CMS.Models.ImplementedControl", {
	findAll : "GET /api/controls/{id}/implemented_controls"
}, {
});

/*
	Note: This is kind of a hack.  I would like to revisit the structure of the control models later
	in order to just pull the linked ones out of cache, but it takes some clever finagling with
	$.Deferred and it's too much work to think through at the moment.  In the meantime, implementing
	controls as a separate model from Regulation or Company controls works for my needs (comparing IDs)
	--BM 12/10/2012
*/
CMS.Models.ImplementedControl("CMS.Models.ImplementingControl", {
	findAll : "GET /api/controls/{id}/implementing_controls"
}, {});


// This creates a subclass of the Control model
CMS.Models.Control("CMS.Models.RegControl", {
	findAll : "GET /api/programs/{id}/controls"
  , attributes : {
    implementing_controls : "CMS.Models.ImplementingControl.models"
  }
	, map_ccontrol : function(params, control) {
		return can.ajax({
			url : "/mapping/map_ccontrol"
			, data : params
			, type : "post"
			, dataType : "json"
			, success : function() {
				if(control) {
					var ics;
					if(params.u) {
						//unmap
						ics = new can.Model.List();
						can.each(control.implementing_controls, function(ctl) {
              //TODO : Put removal functionality into the Cacheable, in the vein of addElementToChildList,
              //  and update this code to simply remove the unmap code.
              //We are needing to manually trigger changes in Model.List due to CanJS being unable to
              //  trigger template changes for lists automatically.
							if(ctl.id !== params.ccontrol)
							{
								ics.push(ctl);
							}
              control.attr("implementing_controls", ics);
              control.updated();
            });
          } else {
            //map
            control.addElementToChildList("implementing_controls", CMS.Models.Control.findInCacheById(params.ccontrol));
          }
				}
			}
		});
	}
}, {
	init : function() {
		this._super();
		this.attr((this.control ? "control." : "") + "type", "regulation");
	}
	, map_ccontrol : function(params) {
		return this.constructor.map_ccontrol(can.extend({}, params, {rcontrol : this.id}), this);
	}

});

})(this, can.$);<|MERGE_RESOLUTION|>--- conflicted
+++ resolved
@@ -69,41 +69,22 @@
     , draw_children : true
     , child_options : [{
     /*    model : "Section"
-<<<<<<< HEAD
       , mapping : "sections"
-      , list_view : "/static/mustache/sections/tree.mustache"
+      , show_view : "/static/mustache/sections/tree.mustache"
     }, {*/
         model : "Person"
       , mapping : "people"
-      , list_view : "/static/mustache/people/tree.mustache"
+      , show_view : "/static/mustache/people/tree.mustache"
       , draw_children : false
     }, {
         model : "Document"
       , mapping : "documents"
-      , list_view : "/static/mustache/documents/tree.mustache"
+      , show_view : "/static/mustache/documents/tree.mustache"
       , draw_children : false
     }, {
         model : "Objective"
       , mapping : "objectives"
-      , list_view : "/static/mustache/objectives/tree.mustache"
-=======
-      , property : "section_mappings"
-      , show_view : "/static/mustache/sections/tree.mustache"
-    }, {*/
-        model : "Person"
-      , property : "people_mappings"
-      , show_view : "/static/mustache/people/tree.mustache"
-      , draw_children : false
-    }, {
-        model : "Document"
-      , property : "document_mappings"
-      , show_view : "/static/mustache/documents/tree.mustache"
-      , draw_children : false
-    }, {
-        model : "Objective"
-      , property : "objective_mappings"
       , show_view : "/static/mustache/objectives/tree.mustache"
->>>>>>> a45ec1a5
       , draw_children : false
     }, {
         model : "Program"
@@ -112,13 +93,8 @@
       , draw_children : false
     }, {
         model : can.Model.Cacheable
-<<<<<<< HEAD
       , mapping : "related_objects"
-      , list_view : GGRC.mustache_path + "/base_objects/tree.mustache"
-=======
-      , property : "business_object_mappings"
       , show_view : GGRC.mustache_path + "/base_objects/tree.mustache"
->>>>>>> a45ec1a5
       , title_plural : "Business Objects"
       , draw_children : false
     }]
