--- conflicted
+++ resolved
@@ -6,14 +6,8 @@
 }}
 
 <li class="risk accordion-group">
-<<<<<<< HEAD
-  <a class="risk list-toggle top" href="#">
+  <a data-test-id="risk/threats_66116337" class="risk list-toggle top" href="#">
     <i class="fa fa-caret-right"></i>
-=======
-  <a data-test-id="risk/threats_66116337" class="risk list-toggle top"
-     href="#">
-    <i class="grcicon-arrow-right"></i>
->>>>>>> 66d92f42
     Risks/Threats
   </a>
   <div class="content">
