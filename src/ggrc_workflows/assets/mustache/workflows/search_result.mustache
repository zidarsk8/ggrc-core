--- conflicted
+++ resolved
@@ -39,11 +39,6 @@
     </li>
   {{/is_allowed}}
   {{#list.is_loading}}
-<<<<<<< HEAD
-    <li class="spinner">
-      <span {{attach_spinner '{ "radius": 4, "length": 4, "width": 2 }' 'display:inline-block;' }}></span>
-=======
     <li class="spinny"  {{attach_spinner '{ "radius": 4, "length": 7, "width": 2 }' }}>
->>>>>>> 02211518
     </li>
   {{/list.is_loading}}